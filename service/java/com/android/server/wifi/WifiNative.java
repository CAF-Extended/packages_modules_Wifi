/*
 * Copyright (C) 2008 The Android Open Source Project
 *
 * Licensed under the Apache License, Version 2.0 (the "License");
 * you may not use this file except in compliance with the License.
 * You may obtain a copy of the License at
 *
 *      http://www.apache.org/licenses/LICENSE-2.0
 *
 * Unless required by applicable law or agreed to in writing, software
 * distributed under the License is distributed on an "AS IS" BASIS,
 * WITHOUT WARRANTIES OR CONDITIONS OF ANY KIND, either express or implied.
 * See the License for the specific language governing permissions and
 * limitations under the License.
 */

package com.android.server.wifi;

import android.net.wifi.BatchedScanSettings;
import android.net.wifi.RttManager;
import android.net.wifi.ScanResult;
import android.net.wifi.WifiConfiguration;
import android.net.wifi.WifiLinkLayerStats;
import android.net.wifi.WifiManager;
import android.net.wifi.WifiScanner;
import android.net.wifi.RttManager;
import android.net.wifi.WifiSsid;
import android.net.wifi.WpsInfo;
import android.net.wifi.p2p.WifiP2pConfig;
import android.net.wifi.p2p.WifiP2pGroup;
import android.net.wifi.p2p.nsd.WifiP2pServiceInfo;
import android.net.wifi.WifiEnterpriseConfig;
import android.os.SystemClock;
import android.text.TextUtils;
import android.util.Base64;
import android.util.LocalLog;
import android.util.Log;
import android.content.Context;
import android.content.Intent;
import android.app.PendingIntent;
import android.content.IntentFilter;
import android.content.BroadcastReceiver;
import com.android.server.connectivity.KeepalivePacketData;

import java.io.ByteArrayOutputStream;
import java.io.IOException;
import java.nio.ByteBuffer;
import java.nio.CharBuffer;
import java.nio.charset.CharacterCodingException;
import java.nio.charset.CharsetDecoder;
import java.nio.charset.StandardCharsets;
import java.util.ArrayList;
import java.util.List;
import java.util.Locale;
import java.util.zip.Deflater;
import libcore.util.HexEncoding;
import android.app.AlarmManager;
/**
 * Native calls for bring up/shut down of the supplicant daemon and for
 * sending requests to the supplicant daemon
 *
 * waitForEvent() is called on the monitor thread for events. All other methods
 * must be serialized from the framework.
 *
 * {@hide}
 */
public class WifiNative {

    private static boolean DBG = false;
    private final String mTAG;
    private static final int DEFAULT_GROUP_OWNER_INTENT     = 6;

    static final int BLUETOOTH_COEXISTENCE_MODE_ENABLED     = 0;
    static final int BLUETOOTH_COEXISTENCE_MODE_DISABLED    = 1;
    static final int BLUETOOTH_COEXISTENCE_MODE_SENSE       = 2;

    static final int SCAN_WITHOUT_CONNECTION_SETUP          = 1;
    static final int SCAN_WITH_CONNECTION_SETUP             = 2;

    // Hold this lock before calling supplicant - it is required to
    // mutually exclude access from Wifi and P2p state machines
    static final Object mLock = new Object();

    public final String mInterfaceName;
    public final String mInterfacePrefix;

    private boolean mSuspendOptEnabled = false;

    private static final int EID_HT_OPERATION = 61;
    private static final int EID_VHT_OPERATION = 192;
    private static final int EID_EXTENDED_CAPS = 127;
    private static final int RTT_RESP_ENABLE_BIT = 70;
    /* Register native functions */

    static {
        /* Native functions are defined in libwifi-service.so */
        System.loadLibrary("wifi-service");
        registerNatives();
    }

    private static native int registerNatives();

    public native static boolean loadDriver();

    public native static boolean isDriverLoaded();

    public native static boolean unloadDriver();

    public native static boolean startSupplicant(boolean p2pSupported);

    /* Sends a kill signal to supplicant. To be used when we have lost connection
       or when the supplicant is hung */
    public native static boolean killSupplicant(boolean p2pSupported);

    private native boolean connectToSupplicantNative();

    private native void closeSupplicantConnectionNative();

    /**
     * Wait for the supplicant to send an event, returning the event string.
     * @return the event string sent by the supplicant.
     */
    private native String waitForEventNative();

    private native boolean doBooleanCommandNative(String command);

    private native int doIntCommandNative(String command);

    private native String doStringCommandNative(String command);

    private final Context mContext;
    private final PnoMonitor mPnoMonitor;
    public WifiNative(String interfaceName, Context context) {
        mInterfaceName = interfaceName;
        mContext = context;
        mTAG = "WifiNative-" + interfaceName;
        if (mContext != null) {
            mPnoMonitor = new PnoMonitor();
        } else {
            mPnoMonitor = null;
        }

        if (!interfaceName.equals("p2p0")) {
            mInterfacePrefix = "IFNAME=" + interfaceName + " ";
        } else {
            // commands for p2p0 interface don't need prefix
            mInterfacePrefix = "";
        }
    }

    public WifiNative(String interfaceName) {
        this(interfaceName, null);
    }

    void enableVerboseLogging(int verbose) {
        if (verbose > 0) {
            DBG = true;
        } else {
            DBG = false;
        }
    }

    private static final LocalLog mLocalLog = new LocalLog(16384);

    // hold mLock before accessing mCmdIdLock
    private static int sCmdId;

    public static LocalLog getLocalLog() {
        return mLocalLog;
    }

    private static int getNewCmdIdLocked() {
        return sCmdId++;
    }

    private void localLog(String s) {
        if (mLocalLog != null)
            mLocalLog.log(mInterfaceName + ": " + s);
    }

    public boolean connectToSupplicant() {
        synchronized(mLock) {
            localLog(mInterfacePrefix + "connectToSupplicant");
            return connectToSupplicantNative();
        }
    }

    public void closeSupplicantConnection() {
        synchronized(mLock) {
            localLog(mInterfacePrefix + "closeSupplicantConnection");
            closeSupplicantConnectionNative();
        }
    }

    public String waitForEvent() {
        // No synchronization necessary .. it is implemented in WifiMonitor
        return waitForEventNative();
    }

    private boolean doBooleanCommand(String command) {
        if (DBG) Log.d(mTAG, "doBoolean: " + command);
        synchronized (mLock) {
            int cmdId = getNewCmdIdLocked();
            String toLog = Integer.toString(cmdId) + ":" + mInterfacePrefix + command;
            boolean result = doBooleanCommandNative(mInterfacePrefix + command);
            localLog(toLog + " -> " + result);
            if (DBG) Log.d(mTAG, command + ": returned " + result);
            return result;
        }
    }

    private boolean doBooleanCommandWithoutLogging(String command) {
        if (DBG) Log.d(mTAG, "doBooleanCommandWithoutLogging: " + command);
        synchronized (mLock) {
            int cmdId = getNewCmdIdLocked();
            boolean result = doBooleanCommandNative(mInterfacePrefix + command);
            if (DBG) Log.d(mTAG, command + ": returned " + result);
            return result;
        }
    }

    private int doIntCommand(String command) {
        if (DBG) Log.d(mTAG, "doInt: " + command);
        synchronized (mLock) {
            int cmdId = getNewCmdIdLocked();
            String toLog = Integer.toString(cmdId) + ":" + mInterfacePrefix + command;
            int result = doIntCommandNative(mInterfacePrefix + command);
            localLog(toLog + " -> " + result);
            if (DBG) Log.d(mTAG, "   returned " + result);
            return result;
        }
    }

    private String doStringCommand(String command) {
        if (DBG) {
            //GET_NETWORK commands flood the logs
            if (!command.startsWith("GET_NETWORK")) {
                Log.d(mTAG, "doString: [" + command + "]");
            }
        }
        synchronized (mLock) {
            int cmdId = getNewCmdIdLocked();
            String toLog = Integer.toString(cmdId) + ":" + mInterfacePrefix + command;
            String result = doStringCommandNative(mInterfacePrefix + command);
            if (result == null) {
                if (DBG) Log.d(mTAG, "doStringCommandNative no result");
            } else {
                if (!command.startsWith("STATUS-")) {
                    localLog(toLog + " -> " + result);
                }
                if (DBG) Log.d(mTAG, "   returned " + result.replace("\n", " "));
            }
            return result;
        }
    }

    private String doStringCommandWithoutLogging(String command) {
        if (DBG) {
            //GET_NETWORK commands flood the logs
            if (!command.startsWith("GET_NETWORK")) {
                Log.d(mTAG, "doString: [" + command + "]");
            }
        }
        synchronized (mLock) {
            return doStringCommandNative(mInterfacePrefix + command);
        }
    }

    public boolean ping() {
        String pong = doStringCommand("PING");
        return (pong != null && pong.equals("PONG"));
    }

    public void setSupplicantLogLevel(String level) {
        doStringCommand("LOG_LEVEL " + level);
    }

    public String getFreqCapability() {
        return doStringCommand("GET_CAPABILITY freq");
    }

    public boolean scan(int type, String freqList) {
        if (type == SCAN_WITHOUT_CONNECTION_SETUP) {
            if (freqList == null) return doBooleanCommand("SCAN TYPE=ONLY");
            else return doBooleanCommand("SCAN TYPE=ONLY freq=" + freqList);
        } else if (type == SCAN_WITH_CONNECTION_SETUP) {
            if (freqList == null) return doBooleanCommand("SCAN");
            else return doBooleanCommand("SCAN freq=" + freqList);
        } else {
            throw new IllegalArgumentException("Invalid scan type");
        }
    }

    /* Does a graceful shutdown of supplicant. Is a common stop function for both p2p and sta.
     *
     * Note that underneath we use a harsh-sounding "terminate" supplicant command
     * for a graceful stop and a mild-sounding "stop" interface
     * to kill the process
     */
    public boolean stopSupplicant() {
        return doBooleanCommand("TERMINATE");
    }

    public String listNetworks() {
        return doStringCommand("LIST_NETWORKS");
    }

    public String listNetworks(int last_id) {
        return doStringCommand("LIST_NETWORKS LAST_ID=" + last_id);
    }

    public int addNetwork() {
        return doIntCommand("ADD_NETWORK");
    }

    public boolean setNetworkVariable(int netId, String name, String value) {
        if (TextUtils.isEmpty(name) || TextUtils.isEmpty(value)) return false;
        if (name.equals(WifiConfiguration.pskVarName)
                || name.equals(WifiEnterpriseConfig.PASSWORD_KEY)) {
            return doBooleanCommandWithoutLogging("SET_NETWORK " + netId + " " + name + " " + value);
        } else {
            return doBooleanCommand("SET_NETWORK " + netId + " " + name + " " + value);
        }
    }

    public String getNetworkVariable(int netId, String name) {
        if (TextUtils.isEmpty(name)) return null;

        // GET_NETWORK will likely flood the logs ...
        return doStringCommandWithoutLogging("GET_NETWORK " + netId + " " + name);
    }

    public boolean removeNetwork(int netId) {
        return doBooleanCommand("REMOVE_NETWORK " + netId);
    }


    private void logDbg(String debug) {
        long now = SystemClock.elapsedRealtimeNanos();
        String ts = String.format("[%,d us] ", now/1000);
        Log.e("WifiNative: ", ts+debug+ " stack:"
                + Thread.currentThread().getStackTrace()[2].getMethodName() +" - "
                + Thread.currentThread().getStackTrace()[3].getMethodName() +" - "
                + Thread.currentThread().getStackTrace()[4].getMethodName() +" - "
                + Thread.currentThread().getStackTrace()[5].getMethodName()+" - "
                + Thread.currentThread().getStackTrace()[6].getMethodName());

    }
    public boolean enableNetwork(int netId, boolean disableOthers) {
        if (DBG) logDbg("enableNetwork nid=" + Integer.toString(netId)
                + " disableOthers=" + disableOthers);
        if (disableOthers) {
            return doBooleanCommand("SELECT_NETWORK " + netId);
        } else {
            return doBooleanCommand("ENABLE_NETWORK " + netId);
        }
    }

    public boolean disableNetwork(int netId) {
        if (DBG) logDbg("disableNetwork nid=" + Integer.toString(netId));
        return doBooleanCommand("DISABLE_NETWORK " + netId);
    }

    public boolean selectNetwork(int netId) {
        if (DBG) logDbg("selectNetwork nid=" + Integer.toString(netId));
        return doBooleanCommand("SELECT_NETWORK " + netId);
    }

    public boolean reconnect() {
        if (DBG) logDbg("RECONNECT ");
        return doBooleanCommand("RECONNECT");
    }

    public boolean reassociate() {
        if (DBG) logDbg("REASSOCIATE ");
        return doBooleanCommand("REASSOCIATE");
    }

    public boolean disconnect() {
        if (DBG) logDbg("DISCONNECT ");
        return doBooleanCommand("DISCONNECT");
    }

    public String status() {
        return status(false);
    }

    public String status(boolean noEvents) {
        if (noEvents) {
            return doStringCommand("STATUS-NO_EVENTS");
        } else {
            return doStringCommand("STATUS");
        }
    }

    public String getMacAddress() {
        //Macaddr = XX.XX.XX.XX.XX.XX
        String ret = doStringCommand("DRIVER MACADDR");
        if (!TextUtils.isEmpty(ret)) {
            String[] tokens = ret.split(" = ");
            if (tokens.length == 2) return tokens[1];
        }
        return null;
    }



    /**
     * Format of results:
     * =================
     * id=1
     * bssid=68:7f:74:d7:1b:6e
     * freq=2412
     * level=-43
     * tsf=1344621975160944
     * age=2623
     * flags=[WPA2-PSK-CCMP][WPS][ESS]
     * ssid=zubyb
     * ====
     *
     * RANGE=ALL gets all scan results
     * RANGE=ID- gets results from ID
     * MASK=<N> see wpa_supplicant/src/common/wpa_ctrl.h for details
     * 0                         0                        1                       0     2
     *                           WPA_BSS_MASK_MESH_SCAN | WPA_BSS_MASK_DELIM    | WPA_BSS_MASK_WIFI_DISPLAY
     * 0                         0                        0                       1     1   -> 9
     * WPA_BSS_MASK_INTERNETW  | WPA_BSS_MASK_P2P_SCAN  | WPA_BSS_MASK_WPS_SCAN | WPA_BSS_MASK_SSID
     * 1                         0                        0                       1     9   -> d
     * WPA_BSS_MASK_FLAGS      | WPA_BSS_MASK_IE        | WPA_BSS_MASK_AGE      | WPA_BSS_MASK_TSF
     * 1                         0                        0                       0     8
     * WPA_BSS_MASK_LEVEL      | WPA_BSS_MASK_NOISE     | WPA_BSS_MASK_QUAL     | WPA_BSS_MASK_CAPABILITIES
     * 0                         1                        1                       1     7
     * WPA_BSS_MASK_BEACON_INT | WPA_BSS_MASK_FREQ      | WPA_BSS_MASK_BSSID    | WPA_BSS_MASK_ID
     *
     * WPA_BSS_MASK_INTERNETW adds ANQP info (ctrl_iface:4151-4176)
     *
     * ctrl_iface.c:wpa_supplicant_ctrl_iface_process:7884
     *  wpa_supplicant_ctrl_iface_bss:4315
     *  print_bss_info
     */
    public String scanResults(int sid) {
        return doStringCommandWithoutLogging("BSS RANGE=" + sid + "- MASK=0x29d87");
    }

    public String doCustomCommand(String command) {
        return doStringCommand(command);
    }

    /**
     * Format of result:
     * id=1016
     * bssid=00:03:7f:40:84:10
     * freq=2462
     * beacon_int=200
     * capabilities=0x0431
     * qual=0
     * noise=0
     * level=-46
     * tsf=0000002669008476
     * age=5
     * ie=00105143412d485332302d52322d54455354010882848b960c12182403010b0706555...
     * flags=[WPA2-EAP-CCMP][ESS][P2P][HS20]
     * ssid=QCA-HS20-R2-TEST
     * p2p_device_name=
     * p2p_config_methods=0x0SET_NE
     * anqp_venue_name=02083d656e6757692d466920416c6c69616e63650a3239383920436f...
     * anqp_network_auth_type=010000
     * anqp_roaming_consortium=03506f9a05001bc504bd
     * anqp_ip_addr_type_availability=0c
     * anqp_nai_realm=0200300000246d61696c2e6578616d706c652e636f6d3b636973636f2...
     * anqp_3gpp=000600040132f465
     * anqp_domain_name=0b65786d61706c652e636f6d
     * hs20_operator_friendly_name=11656e6757692d466920416c6c69616e63650e636869...
     * hs20_wan_metrics=01c40900008001000000000a00
     * hs20_connection_capability=0100000006140001061600000650000106bb010106bb0...
     * hs20_osu_providers_list=0b5143412d4f53552d425353010901310015656e6757692d...
     */
    public String scanResult(String bssid) {
        return doStringCommand("BSS " + bssid);
    }

    /**
     * Format of command
     * DRIVER WLS_BATCHING SET SCANFREQ=x MSCAN=r BESTN=y CHANNEL=<z, w, t> RTT=s
     * where x is an ascii representation of an integer number of seconds between scans
     *       r is an ascii representation of an integer number of scans per batch
     *       y is an ascii representation of an integer number of the max AP to remember per scan
     *       z, w, t represent a 1..n size list of channel numbers and/or 'A', 'B' values
     *           indicating entire ranges of channels
     *       s is an ascii representation of an integer number of highest-strength AP
     *           for which we'd like approximate distance reported
     *
     * The return value is an ascii integer representing a guess of the number of scans
     * the firmware can remember before it runs out of buffer space or -1 on error
     */
    public String setBatchedScanSettings(BatchedScanSettings settings) {
        if (settings == null) {
            return doStringCommand("DRIVER WLS_BATCHING STOP");
        }
        String cmd = "DRIVER WLS_BATCHING SET SCANFREQ=" + settings.scanIntervalSec;
        cmd += " MSCAN=" + settings.maxScansPerBatch;
        if (settings.maxApPerScan != BatchedScanSettings.UNSPECIFIED) {
            cmd += " BESTN=" + settings.maxApPerScan;
        }
        if (settings.channelSet != null && !settings.channelSet.isEmpty()) {
            cmd += " CHANNEL=<";
            int i = 0;
            for (String channel : settings.channelSet) {
                cmd += (i > 0 ? "," : "") + channel;
                ++i;
            }
            cmd += ">";
        }
        if (settings.maxApForDistance != BatchedScanSettings.UNSPECIFIED) {
            cmd += " RTT=" + settings.maxApForDistance;
        }
        return doStringCommand(cmd);
    }

    public String getBatchedScanResults() {
        return doStringCommand("DRIVER WLS_BATCHING GET");
    }

    public boolean startDriver() {
        return doBooleanCommand("DRIVER START");
    }

    public boolean stopDriver() {
        return doBooleanCommand("DRIVER STOP");
    }


    /**
     * Start filtering out Multicast V4 packets
     * @return {@code true} if the operation succeeded, {@code false} otherwise
     *
     * Multicast filtering rules work as follows:
     *
     * The driver can filter multicast (v4 and/or v6) and broadcast packets when in
     * a power optimized mode (typically when screen goes off).
     *
     * In order to prevent the driver from filtering the multicast/broadcast packets, we have to
     * add a DRIVER RXFILTER-ADD rule followed by DRIVER RXFILTER-START to make the rule effective
     *
     * DRIVER RXFILTER-ADD Num
     *   where Num = 0 - Unicast, 1 - Broadcast, 2 - Mutil4 or 3 - Multi6
     *
     * and DRIVER RXFILTER-START
     * In order to stop the usage of these rules, we do
     *
     * DRIVER RXFILTER-STOP
     * DRIVER RXFILTER-REMOVE Num
     *   where Num is as described for RXFILTER-ADD
     *
     * The  SETSUSPENDOPT driver command overrides the filtering rules
     */
    public boolean startFilteringMulticastV4Packets() {
        return doBooleanCommand("DRIVER RXFILTER-STOP")
            && doBooleanCommand("DRIVER RXFILTER-REMOVE 2")
            && doBooleanCommand("DRIVER RXFILTER-START");
    }

    /**
     * Stop filtering out Multicast V4 packets.
     * @return {@code true} if the operation succeeded, {@code false} otherwise
     */
    public boolean stopFilteringMulticastV4Packets() {
        return doBooleanCommand("DRIVER RXFILTER-STOP")
            && doBooleanCommand("DRIVER RXFILTER-ADD 2")
            && doBooleanCommand("DRIVER RXFILTER-START");
    }

    /**
     * Start filtering out Multicast V6 packets
     * @return {@code true} if the operation succeeded, {@code false} otherwise
     */
    public boolean startFilteringMulticastV6Packets() {
        return doBooleanCommand("DRIVER RXFILTER-STOP")
            && doBooleanCommand("DRIVER RXFILTER-REMOVE 3")
            && doBooleanCommand("DRIVER RXFILTER-START");
    }

    /**
     * Stop filtering out Multicast V6 packets.
     * @return {@code true} if the operation succeeded, {@code false} otherwise
     */
    public boolean stopFilteringMulticastV6Packets() {
        return doBooleanCommand("DRIVER RXFILTER-STOP")
            && doBooleanCommand("DRIVER RXFILTER-ADD 3")
            && doBooleanCommand("DRIVER RXFILTER-START");
    }

    /**
     * Set the operational frequency band
     * @param band One of
     *     {@link WifiManager#WIFI_FREQUENCY_BAND_AUTO},
     *     {@link WifiManager#WIFI_FREQUENCY_BAND_5GHZ},
     *     {@link WifiManager#WIFI_FREQUENCY_BAND_2GHZ},
     * @return {@code true} if the operation succeeded, {@code false} otherwise
     */
    public boolean setBand(int band) {
        String bandstr;

        if (band == WifiManager.WIFI_FREQUENCY_BAND_5GHZ)
            bandstr = "5G";
        else if (band == WifiManager.WIFI_FREQUENCY_BAND_2GHZ)
            bandstr = "2G";
        else
            bandstr = "AUTO";
        return doBooleanCommand("SET SETBAND " + bandstr);
    }

    /**
      * Sets the bluetooth coexistence mode.
      *
      * @param mode One of {@link #BLUETOOTH_COEXISTENCE_MODE_DISABLED},
      *            {@link #BLUETOOTH_COEXISTENCE_MODE_ENABLED}, or
      *            {@link #BLUETOOTH_COEXISTENCE_MODE_SENSE}.
      * @return Whether the mode was successfully set.
      */
    public boolean setBluetoothCoexistenceMode(int mode) {
        return doBooleanCommand("DRIVER BTCOEXMODE " + mode);
    }

    /**
     * Enable or disable Bluetooth coexistence scan mode. When this mode is on,
     * some of the low-level scan parameters used by the driver are changed to
     * reduce interference with A2DP streaming.
     *
     * @param isSet whether to enable or disable this mode
     * @return {@code true} if the command succeeded, {@code false} otherwise.
     */
    public boolean setBluetoothCoexistenceScanMode(boolean setCoexScanMode) {
        if (setCoexScanMode) {
            return doBooleanCommand("DRIVER BTCOEXSCAN-START");
        } else {
            return doBooleanCommand("DRIVER BTCOEXSCAN-STOP");
        }
    }

    public void enableSaveConfig() {
        doBooleanCommand("SET update_config 1");
    }

    public boolean saveConfig() {
        return doBooleanCommand("SAVE_CONFIG");
    }

    public boolean addToBlacklist(String bssid) {
        if (TextUtils.isEmpty(bssid)) return false;
        return doBooleanCommand("BLACKLIST " + bssid);
    }

    public boolean clearBlacklist() {
        return doBooleanCommand("BLACKLIST clear");
    }

    public boolean setSuspendOptimizations(boolean enabled) {
       // if (mSuspendOptEnabled == enabled) return true;
        mSuspendOptEnabled = enabled;

        Log.e("native", "do suspend " + enabled);
        if (enabled) {
            return doBooleanCommand("DRIVER SETSUSPENDMODE 1");
        } else {
            return doBooleanCommand("DRIVER SETSUSPENDMODE 0");
        }
    }

    public boolean setCountryCode(String countryCode) {
        if (countryCode != null)
            return doBooleanCommand("DRIVER COUNTRY " + countryCode.toUpperCase(Locale.ROOT));
        else
            return doBooleanCommand("DRIVER COUNTRY");
    }

<<<<<<< HEAD
    //PNO Monitor
    private class PnoMonitor {
        private static final int MINIMUM_PNO_GAP = 5 * 1000;
        private static final String ACTION_TOGGLE_PNO =
            "com.android.server.Wifi.action.TOGGLE_PNO";
        long mLastPnoChangeTimeStamp = -1L;
        boolean mExpectedPnoState = false;
        boolean mCurrentPnoState = false;;
        boolean mWaitForTimer = false;
        final Object mPnoLock = new Object();
        private final AlarmManager mAlarmManager =
                (AlarmManager) mContext.getSystemService(Context.ALARM_SERVICE);
        private final PendingIntent mPnoIntent;

        public PnoMonitor() {
            Intent intent = new Intent(ACTION_TOGGLE_PNO, null);
            intent.setPackage("android");
            mPnoIntent = PendingIntent.getBroadcast(mContext, 0, intent, 0);

            mContext.registerReceiver(
                new BroadcastReceiver() {
                    @Override
                    public void onReceive(Context context, Intent intent) {
                        synchronized(mPnoLock) {
                            if (DBG) Log.d(mTAG, "PNO timer expire, PNO should change to " +
                                    mExpectedPnoState);
                            if (mCurrentPnoState != mExpectedPnoState) {
                                if (DBG) Log.d(mTAG, "change PNO from " + mCurrentPnoState + " to "
                                        + mExpectedPnoState);
                                boolean ret = setPno(mExpectedPnoState);
                                if (!ret) {
                                    Log.e(mTAG, "set PNO failure");
                                }
                            } else {
                                if (DBG) Log.d(mTAG, "Do not change PNO since current is expected");
                            }
                            mWaitForTimer = false;
                        }
                    }
                },
                new IntentFilter(ACTION_TOGGLE_PNO));
        }

        private boolean setPno(boolean enable) {
            String cmd = enable ? "SET pno 1" : "SET pno 0";
            boolean ret = doBooleanCommand(cmd);
            mLastPnoChangeTimeStamp = System.currentTimeMillis();
            if (ret) {
                mCurrentPnoState = enable;
            }
            return ret;
        }

        public boolean enableBackgroundScan(boolean enable) {
            synchronized(mPnoLock) {
                if (mWaitForTimer) {
                    //already has a timer
                    mExpectedPnoState = enable;
                    if (DBG) Log.d(mTAG, "update expected PNO to " +  mExpectedPnoState);
                } else {
                    if (mCurrentPnoState == enable) {
                        return true;
                    }
                    long timeDifference = System.currentTimeMillis() - mLastPnoChangeTimeStamp;
                    if (timeDifference >= MINIMUM_PNO_GAP) {
                        return setPno(enable);
                    } else {
                        mExpectedPnoState = enable;
                        mWaitForTimer = true;
                        if (DBG) Log.d(mTAG, "start PNO timer with delay:" + timeDifference);
                        mAlarmManager.set(AlarmManager.RTC_WAKEUP,
                                System.currentTimeMillis() + timeDifference, mPnoIntent);
                    }
                }
                return true;
            }
        }
    }

    public boolean enableBackgroundScan(boolean enable) {
        if (mPnoMonitor != null) {
            return mPnoMonitor.enableBackgroundScan(enable);
=======
    /**
     * Object holding the network ID and the corresponding priority to be set before enabling/
     * disabling PNO.
     */
    public static class PnoNetworkPriority {
        public int networkId;
        public int priority;

        PnoNetworkPriority(int networkId, int priority) {
            this.networkId = networkId;
            this.priority = priority;
        }

        @Override
        public String toString() {
            StringBuilder sbuf = new StringBuilder();
            sbuf.append(" Network ID=").append(this.networkId);
            sbuf.append(" Priority=").append(this.priority);
            return sbuf.toString();
        }
    }

    public boolean enableBackgroundScan(
            boolean enable,
            List<PnoNetworkPriority> pnoNetworkList) {
        boolean ret;
        // TODO: Couple of cases yet to be handled:
        // 1. What if the network priority update fails, should we bail out of PNO setting?
        // 2. If PNO setting fails below, should we go back and revert this priority change?
        if (pnoNetworkList != null) {
            if (DBG) Log.i(mTAG, "Update priorities for PNO. Enable: " + enable);
            for (PnoNetworkPriority pnoNetwork : pnoNetworkList) {
                // What if this fails? Should we bail out?
                boolean isSuccess = setNetworkVariable(pnoNetwork.networkId,
                        WifiConfiguration.priorityVarName,
                        Integer.toString(pnoNetwork.priority));
                if (!isSuccess) {
                    Log.e(mTAG, "Update priority failed for :" + pnoNetwork.networkId);
                }
            }
        }
        if (enable) {
            ret = doBooleanCommand("SET pno 1");
>>>>>>> 4bee869e
        } else {
            return false;
        }
    }

    public void enableAutoConnect(boolean enable) {
        if (enable) {
            doBooleanCommand("STA_AUTOCONNECT 1");
        } else {
            doBooleanCommand("STA_AUTOCONNECT 0");
        }
    }

    public void setScanInterval(int scanInterval) {
        doBooleanCommand("SCAN_INTERVAL " + scanInterval);
    }

    public void setHs20(boolean hs20) {
        if (hs20) {
            doBooleanCommand("SET HS20 1");
        } else {
            doBooleanCommand("SET HS20 0");
        }
    }

    public void startTdls(String macAddr, boolean enable) {
        if (enable) {
            doBooleanCommand("TDLS_DISCOVER " + macAddr);
            doBooleanCommand("TDLS_SETUP " + macAddr);
        } else {
            doBooleanCommand("TDLS_TEARDOWN " + macAddr);
        }
    }

    /** Example output:
     * RSSI=-65
     * LINKSPEED=48
     * NOISE=9999
     * FREQUENCY=0
     */
    public String signalPoll() {
        return doStringCommandWithoutLogging("SIGNAL_POLL");
    }

    /** Example outout:
     * TXGOOD=396
     * TXBAD=1
     */
    public String pktcntPoll() {
        return doStringCommand("PKTCNT_POLL");
    }

    public void bssFlush() {
        doBooleanCommand("BSS_FLUSH 0");
    }

    public boolean startWpsPbc(String bssid) {
        if (TextUtils.isEmpty(bssid)) {
            return doBooleanCommand("WPS_PBC");
        } else {
            return doBooleanCommand("WPS_PBC " + bssid);
        }
    }

    public boolean startWpsPbc(String iface, String bssid) {
        synchronized (mLock) {
            if (TextUtils.isEmpty(bssid)) {
                return doBooleanCommandNative("IFNAME=" + iface + " WPS_PBC");
            } else {
                return doBooleanCommandNative("IFNAME=" + iface + " WPS_PBC " + bssid);
            }
        }
    }

    public boolean startWpsPinKeypad(String pin) {
        if (TextUtils.isEmpty(pin)) return false;
        return doBooleanCommand("WPS_PIN any " + pin);
    }

    public boolean startWpsPinKeypad(String iface, String pin) {
        if (TextUtils.isEmpty(pin)) return false;
        synchronized (mLock) {
            return doBooleanCommandNative("IFNAME=" + iface + " WPS_PIN any " + pin);
        }
    }


    public String startWpsPinDisplay(String bssid) {
        if (TextUtils.isEmpty(bssid)) {
            return doStringCommand("WPS_PIN any");
        } else {
            return doStringCommand("WPS_PIN " + bssid);
        }
    }

    public String startWpsPinDisplay(String iface, String bssid) {
        synchronized (mLock) {
            if (TextUtils.isEmpty(bssid)) {
                return doStringCommandNative("IFNAME=" + iface + " WPS_PIN any");
            } else {
                return doStringCommandNative("IFNAME=" + iface + " WPS_PIN " + bssid);
            }
        }
    }

    public boolean setExternalSim(boolean external) {
        synchronized (mLock) {
            String value = external ? "1" : "0";
            Log.d(TAG, "Setting external_sim to " + value);
            return doBooleanCommand("SET external_sim " + value);
        }
    }

    public boolean simAuthResponse(int id, String type, String response) {
        // with type = GSM-AUTH, UMTS-AUTH or UMTS-AUTS
        synchronized (mLock) {
            return doBooleanCommand("CTRL-RSP-SIM-" + id + ":" + type + response);
        }
    }

    public boolean simAuthFailedResponse(int id) {
        // should be used with type GSM-AUTH
        return doBooleanCommand("CTRL-RSP-SIM-" + id + ":GSM-FAIL");
    }

    public boolean umtsAuthFailedResponse(int id) {
        // should be used with type UMTS-AUTH
        return doBooleanCommand("CTRL-RSP-SIM-" + id + ":UMTS-FAIL");
    }

    public boolean simIdentityResponse(int id, String response) {
        synchronized (mLock) {
            return doBooleanCommand("CTRL-RSP-IDENTITY-" + id + ":" + response);
        }
    }

    /* Configures an access point connection */
    public boolean startWpsRegistrar(String bssid, String pin) {
        if (TextUtils.isEmpty(bssid) || TextUtils.isEmpty(pin)) return false;
        return doBooleanCommand("WPS_REG " + bssid + " " + pin);
    }

    public boolean cancelWps() {
        return doBooleanCommand("WPS_CANCEL");
    }

    public boolean setPersistentReconnect(boolean enabled) {
        int value = (enabled == true) ? 1 : 0;
        return doBooleanCommand("SET persistent_reconnect " + value);
    }

    public boolean setDeviceName(String name) {
        return doBooleanCommand("SET device_name " + name);
    }

    public boolean setDeviceType(String type) {
        return doBooleanCommand("SET device_type " + type);
    }

    public boolean setConfigMethods(String cfg) {
        return doBooleanCommand("SET config_methods " + cfg);
    }

    public boolean setManufacturer(String value) {
        return doBooleanCommand("SET manufacturer " + value);
    }

    public boolean setModelName(String value) {
        return doBooleanCommand("SET model_name " + value);
    }

    public boolean setModelNumber(String value) {
        return doBooleanCommand("SET model_number " + value);
    }

    public boolean setSerialNumber(String value) {
        return doBooleanCommand("SET serial_number " + value);
    }

    public boolean setP2pSsidPostfix(String postfix) {
        return doBooleanCommand("SET p2p_ssid_postfix " + postfix);
    }

    public boolean setP2pGroupIdle(String iface, int time) {
        synchronized (mLock) {
            return doBooleanCommandNative("IFNAME=" + iface + " SET p2p_group_idle " + time);
        }
    }

    public void setPowerSave(boolean enabled) {
        if (enabled) {
            doBooleanCommand("SET ps 1");
        } else {
            doBooleanCommand("SET ps 0");
        }
    }

    public boolean setP2pPowerSave(String iface, boolean enabled) {
        synchronized (mLock) {
            if (enabled) {
                return doBooleanCommandNative("IFNAME=" + iface + " P2P_SET ps 1");
            } else {
                return doBooleanCommandNative("IFNAME=" + iface + " P2P_SET ps 0");
            }
        }
    }

    public boolean setWfdEnable(boolean enable) {
        return doBooleanCommand("SET wifi_display " + (enable ? "1" : "0"));
    }

    public boolean setWfdDeviceInfo(String hex) {
        return doBooleanCommand("WFD_SUBELEM_SET 0 " + hex);
    }

    /**
     * "sta" prioritizes STA connection over P2P and "p2p" prioritizes
     * P2P connection over STA
     */
    public boolean setConcurrencyPriority(String s) {
        return doBooleanCommand("P2P_SET conc_pref " + s);
    }

    public boolean p2pFind() {
        return doBooleanCommand("P2P_FIND");
    }

    public boolean p2pFind(int timeout) {
        if (timeout <= 0) {
            return p2pFind();
        }
        return doBooleanCommand("P2P_FIND " + timeout);
    }

    public boolean p2pStopFind() {
       return doBooleanCommand("P2P_STOP_FIND");
    }

    public boolean p2pListen() {
        return doBooleanCommand("P2P_LISTEN");
    }

    public boolean p2pListen(int timeout) {
        if (timeout <= 0) {
            return p2pListen();
        }
        return doBooleanCommand("P2P_LISTEN " + timeout);
    }

    public boolean p2pExtListen(boolean enable, int period, int interval) {
        if (enable && interval < period) {
            return false;
        }
        return doBooleanCommand("P2P_EXT_LISTEN"
                    + (enable ? (" " + period + " " + interval) : ""));
    }

    public boolean p2pSetChannel(int lc, int oc) {
        if (DBG) Log.d(mTAG, "p2pSetChannel: lc="+lc+", oc="+oc);

        if (lc >=1 && lc <= 11) {
            if (!doBooleanCommand("P2P_SET listen_channel " + lc)) {
                return false;
            }
        } else if (lc != 0) {
            return false;
        }

        if (oc >= 1 && oc <= 165 ) {
            int freq = (oc <= 14 ? 2407 : 5000) + oc * 5;
            return doBooleanCommand("P2P_SET disallow_freq 1000-"
                    + (freq - 5) + "," + (freq + 5) + "-6000");
        } else if (oc == 0) {
            /* oc==0 disables "P2P_SET disallow_freq" (enables all freqs) */
            return doBooleanCommand("P2P_SET disallow_freq \"\"");
        }

        return false;
    }

    public boolean p2pFlush() {
        return doBooleanCommand("P2P_FLUSH");
    }

    /* p2p_connect <peer device address> <pbc|pin|PIN#> [label|display|keypad]
        [persistent] [join|auth] [go_intent=<0..15>] [freq=<in MHz>] */
    public String p2pConnect(WifiP2pConfig config, boolean joinExistingGroup) {
        if (config == null) return null;
        List<String> args = new ArrayList<String>();
        WpsInfo wps = config.wps;
        args.add(config.deviceAddress);

        switch (wps.setup) {
            case WpsInfo.PBC:
                args.add("pbc");
                break;
            case WpsInfo.DISPLAY:
                if (TextUtils.isEmpty(wps.pin)) {
                    args.add("pin");
                } else {
                    args.add(wps.pin);
                }
                args.add("display");
                break;
            case WpsInfo.KEYPAD:
                args.add(wps.pin);
                args.add("keypad");
                break;
            case WpsInfo.LABEL:
                args.add(wps.pin);
                args.add("label");
            default:
                break;
        }

        if (config.netId == WifiP2pGroup.PERSISTENT_NET_ID) {
            args.add("persistent");
        }

        if (joinExistingGroup) {
            args.add("join");
        } else {
            //TODO: This can be adapted based on device plugged in state and
            //device battery state
            int groupOwnerIntent = config.groupOwnerIntent;
            if (groupOwnerIntent < 0 || groupOwnerIntent > 15) {
                groupOwnerIntent = DEFAULT_GROUP_OWNER_INTENT;
            }
            args.add("go_intent=" + groupOwnerIntent);
        }

        String command = "P2P_CONNECT ";
        for (String s : args) command += s + " ";

        return doStringCommand(command);
    }

    public boolean p2pCancelConnect() {
        return doBooleanCommand("P2P_CANCEL");
    }

    public boolean p2pProvisionDiscovery(WifiP2pConfig config) {
        if (config == null) return false;

        switch (config.wps.setup) {
            case WpsInfo.PBC:
                return doBooleanCommand("P2P_PROV_DISC " + config.deviceAddress + " pbc");
            case WpsInfo.DISPLAY:
                //We are doing display, so provision discovery is keypad
                return doBooleanCommand("P2P_PROV_DISC " + config.deviceAddress + " keypad");
            case WpsInfo.KEYPAD:
                //We are doing keypad, so provision discovery is display
                return doBooleanCommand("P2P_PROV_DISC " + config.deviceAddress + " display");
            default:
                break;
        }
        return false;
    }

    public boolean p2pGroupAdd(boolean persistent) {
        if (persistent) {
            return doBooleanCommand("P2P_GROUP_ADD persistent");
        }
        return doBooleanCommand("P2P_GROUP_ADD");
    }

    public boolean p2pGroupAdd(int netId) {
        return doBooleanCommand("P2P_GROUP_ADD persistent=" + netId);
    }

    public boolean p2pGroupRemove(String iface) {
        if (TextUtils.isEmpty(iface)) return false;
        synchronized (mLock) {
            return doBooleanCommandNative("IFNAME=" + iface + " P2P_GROUP_REMOVE " + iface);
        }
    }

    public boolean p2pReject(String deviceAddress) {
        return doBooleanCommand("P2P_REJECT " + deviceAddress);
    }

    /* Invite a peer to a group */
    public boolean p2pInvite(WifiP2pGroup group, String deviceAddress) {
        if (TextUtils.isEmpty(deviceAddress)) return false;

        if (group == null) {
            return doBooleanCommand("P2P_INVITE peer=" + deviceAddress);
        } else {
            return doBooleanCommand("P2P_INVITE group=" + group.getInterface()
                    + " peer=" + deviceAddress + " go_dev_addr=" + group.getOwner().deviceAddress);
        }
    }

    /* Reinvoke a persistent connection */
    public boolean p2pReinvoke(int netId, String deviceAddress) {
        if (TextUtils.isEmpty(deviceAddress) || netId < 0) return false;

        return doBooleanCommand("P2P_INVITE persistent=" + netId + " peer=" + deviceAddress);
    }

    public String p2pGetSsid(String deviceAddress) {
        return p2pGetParam(deviceAddress, "oper_ssid");
    }

    public String p2pGetDeviceAddress() {

        Log.d(TAG, "p2pGetDeviceAddress");

        String status = null;

        /* Explicitly calling the API without IFNAME= prefix to take care of the devices that
        don't have p2p0 interface. Supplicant seems to be returning the correct address anyway. */

        synchronized (mLock) {
            status = doStringCommandNative("STATUS");
        }

        String result = "";
        if (status != null) {
            String[] tokens = status.split("\n");
            for (String token : tokens) {
                if (token.startsWith("p2p_device_address=")) {
                    String[] nameValue = token.split("=");
                    if (nameValue.length != 2)
                        break;
                    result = nameValue[1];
                }
            }
        }

        Log.d(TAG, "p2pGetDeviceAddress returning " + result);
        return result;
    }

    public int getGroupCapability(String deviceAddress) {
        int gc = 0;
        if (TextUtils.isEmpty(deviceAddress)) return gc;
        String peerInfo = p2pPeer(deviceAddress);
        if (TextUtils.isEmpty(peerInfo)) return gc;

        String[] tokens = peerInfo.split("\n");
        for (String token : tokens) {
            if (token.startsWith("group_capab=")) {
                String[] nameValue = token.split("=");
                if (nameValue.length != 2) break;
                try {
                    return Integer.decode(nameValue[1]);
                } catch(NumberFormatException e) {
                    return gc;
                }
            }
        }
        return gc;
    }

    public String p2pPeer(String deviceAddress) {
        return doStringCommand("P2P_PEER " + deviceAddress);
    }

    private String p2pGetParam(String deviceAddress, String key) {
        if (deviceAddress == null) return null;

        String peerInfo = p2pPeer(deviceAddress);
        if (peerInfo == null) return null;
        String[] tokens= peerInfo.split("\n");

        key += "=";
        for (String token : tokens) {
            if (token.startsWith(key)) {
                String[] nameValue = token.split("=");
                if (nameValue.length != 2) break;
                return nameValue[1];
            }
        }
        return null;
    }

    public boolean p2pServiceAdd(WifiP2pServiceInfo servInfo) {
        /*
         * P2P_SERVICE_ADD bonjour <query hexdump> <RDATA hexdump>
         * P2P_SERVICE_ADD upnp <version hex> <service>
         *
         * e.g)
         * [Bonjour]
         * # IP Printing over TCP (PTR) (RDATA=MyPrinter._ipp._tcp.local.)
         * P2P_SERVICE_ADD bonjour 045f697070c00c000c01 094d795072696e746572c027
         * # IP Printing over TCP (TXT) (RDATA=txtvers=1,pdl=application/postscript)
         * P2P_SERVICE_ADD bonjour 096d797072696e746572045f697070c00c001001
         *  09747874766572733d311a70646c3d6170706c69636174696f6e2f706f7374736372797074
         *
         * [UPnP]
         * P2P_SERVICE_ADD upnp 10 uuid:6859dede-8574-59ab-9332-123456789012
         * P2P_SERVICE_ADD upnp 10 uuid:6859dede-8574-59ab-9332-123456789012::upnp:rootdevice
         * P2P_SERVICE_ADD upnp 10 uuid:6859dede-8574-59ab-9332-123456789012::urn:schemas-upnp
         * -org:device:InternetGatewayDevice:1
         * P2P_SERVICE_ADD upnp 10 uuid:6859dede-8574-59ab-9322-123456789012::urn:schemas-upnp
         * -org:service:ContentDirectory:2
         */
        for (String s : servInfo.getSupplicantQueryList()) {
            String command = "P2P_SERVICE_ADD";
            command += (" " + s);
            if (!doBooleanCommand(command)) {
                return false;
            }
        }
        return true;
    }

    public boolean p2pServiceDel(WifiP2pServiceInfo servInfo) {
        /*
         * P2P_SERVICE_DEL bonjour <query hexdump>
         * P2P_SERVICE_DEL upnp <version hex> <service>
         */
        for (String s : servInfo.getSupplicantQueryList()) {
            String command = "P2P_SERVICE_DEL ";

            String[] data = s.split(" ");
            if (data.length < 2) {
                return false;
            }
            if ("upnp".equals(data[0])) {
                command += s;
            } else if ("bonjour".equals(data[0])) {
                command += data[0];
                command += (" " + data[1]);
            } else {
                return false;
            }
            if (!doBooleanCommand(command)) {
                return false;
            }
        }
        return true;
    }

    public boolean p2pServiceFlush() {
        return doBooleanCommand("P2P_SERVICE_FLUSH");
    }

    public String p2pServDiscReq(String addr, String query) {
        String command = "P2P_SERV_DISC_REQ";
        command += (" " + addr);
        command += (" " + query);

        return doStringCommand(command);
    }

    public boolean p2pServDiscCancelReq(String id) {
        return doBooleanCommand("P2P_SERV_DISC_CANCEL_REQ " + id);
    }

    /* Set the current mode of miracast operation.
     *  0 = disabled
     *  1 = operating as source
     *  2 = operating as sink
     */
    public void setMiracastMode(int mode) {
        // Note: optional feature on the driver. It is ok for this to fail.
        doBooleanCommand("DRIVER MIRACAST " + mode);
    }

    public boolean fetchAnqp(String bssid, String subtypes) {
        return doBooleanCommand("ANQP_GET " + bssid + " " + subtypes);
    }

    /*
     * NFC-related calls
     */
    public String getNfcWpsConfigurationToken(int netId) {
        return doStringCommand("WPS_NFC_CONFIG_TOKEN WPS " + netId);
    }

    public String getNfcHandoverRequest() {
        return doStringCommand("NFC_GET_HANDOVER_REQ NDEF P2P-CR");
    }

    public String getNfcHandoverSelect() {
        return doStringCommand("NFC_GET_HANDOVER_SEL NDEF P2P-CR");
    }

    public boolean initiatorReportNfcHandover(String selectMessage) {
        return doBooleanCommand("NFC_REPORT_HANDOVER INIT P2P 00 " + selectMessage);
    }

    public boolean responderReportNfcHandover(String requestMessage) {
        return doBooleanCommand("NFC_REPORT_HANDOVER RESP P2P " + requestMessage + " 00");
    }

    /* WIFI HAL support */

    private static final String TAG = "WifiNative-HAL";
    private static long sWifiHalHandle = 0;             /* used by JNI to save wifi_handle */
    private static long[] sWifiIfaceHandles = null;     /* used by JNI to save interface handles */
    private static int sWlan0Index = -1;
    private static int sP2p0Index = -1;
    private static MonitorThread sThread;
    private static final int STOP_HAL_TIMEOUT_MS = 1000;

    private static native boolean startHalNative();
    private static native void stopHalNative();
    private static native void waitForHalEventNative();

    private static class MonitorThread extends Thread {
        public void run() {
            Log.i(TAG, "Waiting for HAL events mWifiHalHandle=" + Long.toString(sWifiHalHandle));
            waitForHalEventNative();
        }
    }

    synchronized public static boolean startHal() {

        String debugLog = "startHal stack: ";
        java.lang.StackTraceElement[] elements = Thread.currentThread().getStackTrace();
        for (int i = 2; i < elements.length && i <= 7; i++ ) {
            debugLog = debugLog + " - " + elements[i].getMethodName();
        }

        mLocalLog.log(debugLog);

        synchronized (mLock) {
            if (startHalNative() && (getInterfaces() != 0) && (sWlan0Index != -1)) {
                sThread = new MonitorThread();
                sThread.start();
                return true;
            } else {
                if (DBG) mLocalLog.log("Could not start hal");
                Log.e(TAG, "Could not start hal");
                return false;
            }
        }
    }

    synchronized public static void stopHal() {
        synchronized (mLock) {
            if (isHalStarted()) {
                stopHalNative();
                try {
                    sThread.join(STOP_HAL_TIMEOUT_MS);
                    Log.d(TAG, "HAL event thread stopped successfully");
                } catch (InterruptedException e) {
                    Log.e(TAG, "Could not stop HAL cleanly");
                }
                sThread = null;
                sWifiHalHandle = 0;
                sWifiIfaceHandles = null;
                sWlan0Index = -1;
                sP2p0Index = -1;
            }
        }
    }

    public static boolean isHalStarted() {
        return (sWifiHalHandle != 0);
    }
    private static native int getInterfacesNative();

    synchronized public static int getInterfaces() {
        synchronized (mLock) {
            if (isHalStarted()) {
                if (sWifiIfaceHandles == null) {
                    int num = getInterfacesNative();
                    int wifi_num = 0;
                    for (int i = 0; i < num; i++) {
                        String name = getInterfaceNameNative(i);
                        Log.i(TAG, "interface[" + i + "] = " + name);
                        if (name.equals("wlan0")) {
                            sWlan0Index = i;
                            wifi_num++;
                        } else if (name.equals("p2p0")) {
                            sP2p0Index = i;
                            wifi_num++;
                        }
                    }
                    return wifi_num;
                } else {
                    return sWifiIfaceHandles.length;
                }
            } else {
                return 0;
            }
        }
    }

    private static native String getInterfaceNameNative(int index);
    synchronized public static String getInterfaceName(int index) {
        return getInterfaceNameNative(index);
    }

    public static class ScanCapabilities {
        public int  max_scan_cache_size;                 // in number of scan results??
        public int  max_scan_buckets;
        public int  max_ap_cache_per_scan;
        public int  max_rssi_sample_size;
        public int  max_scan_reporting_threshold;        // in number of scan results??
        public int  max_hotlist_bssids;
        public int  max_significant_wifi_change_aps;
    }

    synchronized public static boolean getScanCapabilities(ScanCapabilities capabilities) {
        synchronized (mLock) {
            return isHalStarted() && getScanCapabilitiesNative(sWlan0Index, capabilities);
        }
    }

    private static native boolean getScanCapabilitiesNative(
            int iface, ScanCapabilities capabilities);

    private static native boolean startScanNative(int iface, int id, ScanSettings settings);
    private static native boolean stopScanNative(int iface, int id);
    private static native WifiScanner.ScanData[] getScanResultsNative(int iface, boolean flush);
    private static native WifiLinkLayerStats getWifiLinkLayerStatsNative(int iface);
    private static native void setWifiLinkLayerStatsNative(int iface, int enable);

    public static class ChannelSettings {
        int frequency;
        int dwell_time_ms;
        boolean passive;
    }

    public static class BucketSettings {
        int bucket;
        int band;
        int period_ms;
        int report_events;
        int num_channels;
        ChannelSettings channels[];
    }

    public static class ScanSettings {
        int base_period_ms;
        int max_ap_per_scan;
        int report_threshold_percent;
        int report_threshold_num_scans;
        int num_buckets;
        BucketSettings buckets[];
    }

    public static interface ScanEventHandler {
        void onScanResultsAvailable();
        void onFullScanResult(ScanResult fullScanResult);
        void onScanStatus();
        void onScanPaused(WifiScanner.ScanData[] data);
        void onScanRestarted();
    }

    synchronized static void onScanResultsAvailable(int id) {
        if (sScanEventHandler  != null) {
            sScanEventHandler.onScanResultsAvailable();
        }
    }

    /* scan status, keep these values in sync with gscan.h */
    private static int WIFI_SCAN_BUFFER_FULL = 0;
    private static int WIFI_SCAN_COMPLETE = 1;

    synchronized static void onScanStatus(int status) {
        if (status == WIFI_SCAN_BUFFER_FULL) {
            /* we have a separate event to take care of this */
        } else if (status == WIFI_SCAN_COMPLETE) {
            if (sScanEventHandler  != null) {
                sScanEventHandler.onScanStatus();
            }
        }
    }

    public static  WifiSsid createWifiSsid (byte[] rawSsid) {
        String ssidHexString = String.valueOf(HexEncoding.encode(rawSsid));

        if (ssidHexString == null) {
            return null;
        }

        WifiSsid wifiSsid = WifiSsid.createFromHex(ssidHexString);

        return wifiSsid;
    }

    public static String ssidConvert(byte[] rawSsid) {
        String ssid;

        CharsetDecoder decoder = StandardCharsets.UTF_8.newDecoder();
        try {
            CharBuffer decoded = decoder.decode(ByteBuffer.wrap(rawSsid));
            ssid = decoded.toString();
        } catch (CharacterCodingException cce) {
            ssid = null;
        }

        if (ssid == null) {
            ssid = new String(rawSsid, StandardCharsets.ISO_8859_1);
        }

        return ssid;
    }

    public static boolean setSsid(byte[] rawSsid, ScanResult result) {
        if (rawSsid == null || rawSsid.length == 0 || result == null) {
            return false;
        }

        result.SSID = ssidConvert(rawSsid);
        result.wifiSsid = createWifiSsid(rawSsid);
        return true;
    }

    static void populateScanResult(ScanResult result, byte bytes[], String dbg) {
        int num = 0;
        if (bytes == null) return;
        if (dbg == null) dbg = "";
        for (int i = 0; i < bytes.length - 1; ) {
            int type  = bytes[i] & 0xFF;
            int len = bytes[i + 1] & 0xFF;
            if (i + len + 2 > bytes.length) {
                Log.w(TAG, dbg + "bad length " + len + " of IE " + type + " from " + result.BSSID);
                Log.w(TAG, dbg + "ignoring the rest of the IEs");
                break;
            }
            num++;
            if (DBG) Log.i(TAG, dbg + "bytes[" + i + "] = [" + type + ", " + len + "]" + ", " +
                    "next = " + (i + len + 2));
            i += len + 2;
        }

        int secondChanelOffset = 0;
        byte channelMode = 0;
        int centerFreqIndex1 = 0;
        int centerFreqIndex2 = 0;

        boolean is80211McRTTResponder = false;

        ScanResult.InformationElement elements[] = new ScanResult.InformationElement[num];
        for (int i = 0, index = 0; i < num; i++) {
            int type  = bytes[index] & 0xFF;
            int len = bytes[index + 1] & 0xFF;
            if (DBG) Log.i(TAG, dbg + "index = " + index + ", type = " + type + ", len = " + len);
            ScanResult.InformationElement elem = new ScanResult.InformationElement();
            elem.id = type;
            elem.bytes = new byte[len];
            for (int j = 0; j < len; j++) {
                elem.bytes[j] = bytes[index + j + 2];
            }
            elements[i] = elem;
            int inforStart = index + 2;
            index += (len + 2);

            if(type == EID_HT_OPERATION) {
                secondChanelOffset = bytes[inforStart + 1] & 0x3;
            } else if(type == EID_VHT_OPERATION) {
                channelMode = bytes[inforStart];
                centerFreqIndex1 = bytes[inforStart + 1] & 0xFF;
                centerFreqIndex2 = bytes[inforStart + 2] & 0xFF;
            } else if (type == EID_EXTENDED_CAPS) {
                int tempIndex = RTT_RESP_ENABLE_BIT / 8;
                byte offset = RTT_RESP_ENABLE_BIT % 8;

                if(len < tempIndex + 1) {
                    is80211McRTTResponder = false;
                } else {
                    if ((bytes[inforStart + tempIndex] & ((byte)0x1 << offset)) != 0) {
                        is80211McRTTResponder = true;
                    } else {
                        is80211McRTTResponder = false;
                    }
                }
            }
        }

        if (is80211McRTTResponder) {
            result.setFlag(ScanResult.FLAG_80211mc_RESPONDER);
        } else {
            result.clearFlag(ScanResult.FLAG_80211mc_RESPONDER);
        }

        //handle RTT related information
        if (channelMode != 0) {
            // 80 or 160 MHz
            result.channelWidth = channelMode + 1;

            //convert channel index to frequency in MHz, channel 36 is 5180MHz
            result.centerFreq0 = (centerFreqIndex1 - 36) * 5 + 5180;

            if(channelMode > 1) { //160MHz
                result.centerFreq1 = (centerFreqIndex2 - 36) * 5 + 5180;
            } else {
                result.centerFreq1 = 0;
            }
        } else {
            //20 or 40 MHz
            if (secondChanelOffset != 0) {//40MHz
                result.channelWidth = 1;
                if (secondChanelOffset == 1) {
                    result.centerFreq0 = result.frequency + 20;
                } else if (secondChanelOffset == 3) {
                    result.centerFreq0 = result.frequency - 20;
                } else {
                    result.centerFreq0 = 0;
                    Log.e(TAG, dbg + ": Error on secondChanelOffset");
                }
            } else {
                result.centerFreq0  = 0;
                result.centerFreq1  = 0;
            }
            result.centerFreq1  = 0;
        }
        if(DBG) {
            Log.d(TAG, dbg + "SSID: " + result.SSID + " ChannelWidth is: " + result.channelWidth +
                    " PrimaryFreq: " + result.frequency +" mCenterfreq0: " + result.centerFreq0 +
                    " mCenterfreq1: " + result.centerFreq1 + (is80211McRTTResponder ?
                    "Support RTT reponder: " : "Do not support RTT responder"));
        }

        result.informationElements = elements;
    }

    synchronized static void onFullScanResult(int id, ScanResult result, byte bytes[]) {
        if (DBG) Log.i(TAG, "Got a full scan results event, ssid = " + result.SSID + ", " +
                "num = " + bytes.length);

        if (sScanEventHandler == null) {
            return;
        }
        populateScanResult(result, bytes, " onFullScanResult ");

        sScanEventHandler.onFullScanResult(result);
    }

    private static int sScanCmdId = 0;
    private static ScanEventHandler sScanEventHandler;
    private static ScanSettings sScanSettings;

    synchronized public static boolean startScan(
            ScanSettings settings, ScanEventHandler eventHandler) {
        synchronized (mLock) {
            if (isHalStarted()) {

                if (sScanCmdId != 0) {
                    stopScan();
                } else if (sScanSettings != null || sScanEventHandler != null) {
                /* current scan is paused; no need to stop it */
                }

                sScanCmdId = getNewCmdIdLocked();

                sScanSettings = settings;
                sScanEventHandler = eventHandler;

                if (startScanNative(sWlan0Index, sScanCmdId, settings) == false) {
                    sScanEventHandler = null;
                    sScanSettings = null;
                    sScanCmdId = 0;
                    return false;
                }

                return true;
            } else {
                return false;
            }
        }
    }

    synchronized public static void stopScan() {
        synchronized (mLock) {
            if (isHalStarted()) {
                if (sScanCmdId != 0) {
                    stopScanNative(sWlan0Index, sScanCmdId);
                }
                sScanSettings = null;
                sScanEventHandler = null;
                sScanCmdId = 0;
            }
        }
    }

    synchronized public static void pauseScan() {
        synchronized (mLock) {
            if (isHalStarted()) {
                if (sScanCmdId != 0 && sScanSettings != null && sScanEventHandler != null) {
                    Log.d(TAG, "Pausing scan");
                    WifiScanner.ScanData scanData[] = getScanResultsNative(sWlan0Index, true);
                    stopScanNative(sWlan0Index, sScanCmdId);
                    sScanCmdId = 0;
                    sScanEventHandler.onScanPaused(scanData);
                }
            }
        }
    }

    synchronized public static void restartScan() {
        synchronized (mLock) {
            if (isHalStarted()) {
                if (sScanCmdId == 0 && sScanSettings != null && sScanEventHandler != null) {
                    Log.d(TAG, "Restarting scan");
                    ScanEventHandler handler = sScanEventHandler;
                    ScanSettings settings = sScanSettings;
                    if (startScan(sScanSettings, sScanEventHandler)) {
                        sScanEventHandler.onScanRestarted();
                    } else {
                    /* we are still paused; don't change state */
                        sScanEventHandler = handler;
                        sScanSettings = settings;
                    }
                }
            }
        }
    }

    synchronized public static WifiScanner.ScanData[] getScanResults(boolean flush) {
        synchronized (mLock) {
            WifiScanner.ScanData[] sd = null;
            if (isHalStarted()) {
                sd = getScanResultsNative(sWlan0Index, flush);
            }

            if (sd != null) {
                return sd;
            } else {
                return new WifiScanner.ScanData[0];
            }
        }
    }

    public static interface HotlistEventHandler {
        void onHotlistApFound (ScanResult[] result);
        void onHotlistApLost  (ScanResult[] result);
    }

    private static int sHotlistCmdId = 0;
    private static HotlistEventHandler sHotlistEventHandler;

    private native static boolean setHotlistNative(int iface, int id,
            WifiScanner.HotlistSettings settings);
    private native static boolean resetHotlistNative(int iface, int id);

    synchronized public static boolean setHotlist(WifiScanner.HotlistSettings settings,
                                    HotlistEventHandler eventHandler) {
        synchronized (mLock) {
            if (isHalStarted()) {
                if (sHotlistCmdId != 0) {
                    return false;
                } else {
                    sHotlistCmdId = getNewCmdIdLocked();
                }

                sHotlistEventHandler = eventHandler;
                if (setHotlistNative(sWlan0Index, sHotlistCmdId, settings) == false) {
                    sHotlistEventHandler = null;
                    return false;
                }

                return true;
            } else {
                return false;
            }
        }
    }

    synchronized public static void resetHotlist() {
        synchronized (mLock) {
            if (isHalStarted()) {
                if (sHotlistCmdId != 0) {
                    resetHotlistNative(sWlan0Index, sHotlistCmdId);
                    sHotlistCmdId = 0;
                    sHotlistEventHandler = null;
                }
            }
        }
    }

    synchronized public static void onHotlistApFound(int id, ScanResult[] results) {
        synchronized (mLock) {
            if (isHalStarted()) {
                if (sHotlistCmdId != 0) {
                    sHotlistEventHandler.onHotlistApFound(results);
                } else {
                /* this can happen because of race conditions */
                    Log.d(TAG, "Ignoring hotlist AP found event");
                }
            }
        }
    }

    synchronized public static void onHotlistApLost(int id, ScanResult[] results) {
        synchronized (mLock) {
            if (isHalStarted()) {
                if (sHotlistCmdId != 0) {
                    sHotlistEventHandler.onHotlistApLost(results);
                } else {
                /* this can happen because of race conditions */
                    Log.d(TAG, "Ignoring hotlist AP lost event");
                }
            }
        }
    }

    public static interface SignificantWifiChangeEventHandler {
        void onChangesFound(ScanResult[] result);
    }

    private static SignificantWifiChangeEventHandler sSignificantWifiChangeHandler;
    private static int sSignificantWifiChangeCmdId;

    private static native boolean trackSignificantWifiChangeNative(
            int iface, int id, WifiScanner.WifiChangeSettings settings);
    private static native boolean untrackSignificantWifiChangeNative(int iface, int id);

    synchronized public static boolean trackSignificantWifiChange(
            WifiScanner.WifiChangeSettings settings, SignificantWifiChangeEventHandler handler) {
        synchronized (mLock) {
            if (isHalStarted()) {
                if (sSignificantWifiChangeCmdId != 0) {
                    return false;
                } else {
                    sSignificantWifiChangeCmdId = getNewCmdIdLocked();
                }

                sSignificantWifiChangeHandler = handler;
                if (trackSignificantWifiChangeNative(sWlan0Index, sScanCmdId, settings) == false) {
                    sSignificantWifiChangeHandler = null;
                    return false;
                }

                return true;
            } else {
                return false;
            }

        }
    }

    synchronized static void untrackSignificantWifiChange() {
        synchronized (mLock) {
            if (isHalStarted()) {
                if (sSignificantWifiChangeCmdId != 0) {
                    untrackSignificantWifiChangeNative(sWlan0Index, sSignificantWifiChangeCmdId);
                    sSignificantWifiChangeCmdId = 0;
                    sSignificantWifiChangeHandler = null;
                }
            }
        }
    }

    synchronized static void onSignificantWifiChange(int id, ScanResult[] results) {
        synchronized (mLock) {
            if (sSignificantWifiChangeCmdId != 0) {
                sSignificantWifiChangeHandler.onChangesFound(results);
            } else {
            /* this can happen because of race conditions */
                Log.d(TAG, "Ignoring significant wifi change");
            }
        }
    }

    synchronized public static WifiLinkLayerStats getWifiLinkLayerStats(String iface) {
        // TODO: use correct iface name to Index translation
        if (iface == null) return null;
        synchronized (mLock) {
            if (isHalStarted()) {
                return getWifiLinkLayerStatsNative(sWlan0Index);
            } else {
                return null;
            }
        }
    }

    synchronized public static void setWifiLinkLayerStats(String iface, int enable) {
        if (iface == null) return;
        synchronized (mLock) {
            if (isHalStarted()) {
                setWifiLinkLayerStatsNative(sWlan0Index, enable);
            }
        }
    }

    public static native int getSupportedFeatureSetNative(int iface);
    synchronized public static int getSupportedFeatureSet() {
        synchronized (mLock) {
            if (isHalStarted()) {
                return getSupportedFeatureSetNative(sWlan0Index);
            } else {
                Log.d(TAG, "Failing getSupportedFeatureset because HAL isn't started");
                return 0;
            }
        }
    }

    /* Rtt related commands/events */
    public static interface RttEventHandler {
        void onRttResults(RttManager.RttResult[] result);
    }

    private static RttEventHandler sRttEventHandler;
    private static int sRttCmdId;

    synchronized private static void onRttResults(int id, RttManager.RttResult[] results) {
        if (id == sRttCmdId) {
            Log.d(TAG, "Received " + results.length + " rtt results");
            sRttEventHandler.onRttResults(results);
            sRttCmdId = 0;
        } else {
            Log.d(TAG, "RTT Received event for unknown cmd = " + id + ", current id = " + sRttCmdId);
        }
    }

    private static native boolean requestRangeNative(
            int iface, int id, RttManager.RttParams[] params);
    private static native boolean cancelRangeRequestNative(
            int iface, int id, RttManager.RttParams[] params);

    synchronized public static boolean requestRtt(
            RttManager.RttParams[] params, RttEventHandler handler) {
        synchronized (mLock) {
            if (isHalStarted()) {
                if (sRttCmdId != 0) {
                    Log.v("TAG", "Last one is still under measurement!");
                    return false;
                } else {
                    sRttCmdId = getNewCmdIdLocked();
                }
                sRttEventHandler = handler;
                Log.v(TAG, "native issue RTT request");
                return requestRangeNative(sWlan0Index, sRttCmdId, params);
            } else {
                return false;
            }
        }
    }

    synchronized public static boolean cancelRtt(RttManager.RttParams[] params) {
        synchronized(mLock) {
            if (isHalStarted()) {
                if (sRttCmdId == 0) {
                    return false;
                }

                sRttCmdId = 0;

                if (cancelRangeRequestNative(sWlan0Index, sRttCmdId, params)) {
                    sRttEventHandler = null;
                    Log.v(TAG, "RTT cancel Request Successfully");
                    return true;
                } else {
                    Log.e(TAG, "RTT cancel Request failed");
                    return false;
                }
            } else {
                return false;
            }
        }
    }

    private static native boolean setScanningMacOuiNative(int iface, byte[] oui);

    synchronized public static boolean setScanningMacOui(byte[] oui) {
        synchronized (mLock) {
            if (isHalStarted()) {
                return setScanningMacOuiNative(sWlan0Index, oui);
            } else {
                return false;
            }
        }
    }

    private static native int[] getChannelsForBandNative(
            int iface, int band);

    synchronized public static int [] getChannelsForBand(int band) {
        synchronized (mLock) {
            if (isHalStarted()) {
                return getChannelsForBandNative(sWlan0Index, band);
	    } else {
                return null;
            }
        }
    }

    private static native boolean isGetChannelsForBandSupportedNative();
    synchronized public static boolean isGetChannelsForBandSupported(){
        synchronized (mLock) {
            if (isHalStarted()) {
                return isGetChannelsForBandSupportedNative();
	    } else {
                return false;
            }
        }
    }

    private static native boolean setDfsFlagNative(int iface, boolean dfsOn);
    synchronized public static boolean setDfsFlag(boolean dfsOn) {
        synchronized (mLock) {
            if (isHalStarted()) {
                return setDfsFlagNative(sWlan0Index, dfsOn);
            } else {
                return false;
            }
        }
    }

    private static native boolean toggleInterfaceNative(int on);
    synchronized public static boolean toggleInterface(int on) {
        synchronized (mLock) {
            if (isHalStarted()) {
                return toggleInterfaceNative(0);
            } else {
                return false;
            }
        }
    }

    private static native RttManager.RttCapabilities getRttCapabilitiesNative(int iface);
    synchronized public static RttManager.RttCapabilities getRttCapabilities() {
        synchronized (mLock) {
            if (isHalStarted()) {
                return getRttCapabilitiesNative(sWlan0Index);
            }else {
                return null;
            }
        }
    }

    private static native boolean setCountryCodeHalNative(int iface, String CountryCode);
    synchronized public static boolean setCountryCodeHal( String CountryCode) {
        synchronized (mLock) {
            if (isHalStarted()) {
                return setCountryCodeHalNative(sWlan0Index, CountryCode);
            } else {
                return false;
            }
        }
    }

    /* Rtt related commands/events */
    public abstract class TdlsEventHandler {
        abstract public void onTdlsStatus(String macAddr, int status, int reason);
    }

    private static TdlsEventHandler sTdlsEventHandler;

    private static native boolean enableDisableTdlsNative(int iface, boolean enable,
            String macAddr);
    synchronized public static boolean enableDisableTdls(boolean enable, String macAdd,
            TdlsEventHandler tdlsCallBack) {
        synchronized (mLock) {
            sTdlsEventHandler = tdlsCallBack;
            return enableDisableTdlsNative(sWlan0Index, enable, macAdd);
        }
    }

    // Once TDLS per mac and event feature is implemented, this class definition should be
    // moved to the right place, like WifiManager etc
    public static class TdlsStatus {
        int channel;
        int global_operating_class;
        int state;
        int reason;
    }
    private static native TdlsStatus getTdlsStatusNative(int iface, String macAddr);
    synchronized public static TdlsStatus getTdlsStatus (String macAdd) {
        synchronized (mLock) {
            if (isHalStarted()) {
                return getTdlsStatusNative(sWlan0Index, macAdd);
            } else {
                return null;
            }
        }
    }

    //ToFix: Once TDLS per mac and event feature is implemented, this class definition should be
    // moved to the right place, like WifiStateMachine etc
    public static class TdlsCapabilities {
        /* Maximum TDLS session number can be supported by the Firmware and hardware */
        int maxConcurrentTdlsSessionNumber;
        boolean isGlobalTdlsSupported;
        boolean isPerMacTdlsSupported;
        boolean isOffChannelTdlsSupported;
    }



    private static native TdlsCapabilities getTdlsCapabilitiesNative(int iface);
    synchronized public static TdlsCapabilities getTdlsCapabilities () {
        synchronized (mLock) {
            if (isHalStarted()) {
                return getTdlsCapabilitiesNative(sWlan0Index);
            } else {
                return null;
            }
        }
    }

    synchronized private static boolean onTdlsStatus(String macAddr, int status, int reason) {
         if (sTdlsEventHandler == null) {
             return false;
         } else {
             sTdlsEventHandler.onTdlsStatus(macAddr, status, reason);
             return true;
         }
    }

    //---------------------------------------------------------------------------------

    /* Wifi Logger commands/events */

    public static native boolean startLogging(int iface);

    public static interface WifiLoggerEventHandler {
        void onRingBufferData(RingBufferStatus status, byte[] buffer);
        void onWifiAlert(int errorCode, byte[] buffer);
    }

    private static WifiLoggerEventHandler sWifiLoggerEventHandler = null;

    private static void onRingBufferData(RingBufferStatus status, byte[] buffer) {
        if (sWifiLoggerEventHandler != null)
            sWifiLoggerEventHandler.onRingBufferData(status, buffer);
    }

    private static void onWifiAlert(byte[] buffer, int errorCode) {
        if (sWifiLoggerEventHandler != null)
            sWifiLoggerEventHandler.onWifiAlert(errorCode, buffer);
    }

    private static int sLogCmdId = -1;
    private static native boolean setLoggingEventHandlerNative(int iface, int id);
    synchronized public static boolean setLoggingEventHandler(WifiLoggerEventHandler handler) {
        synchronized (mLock) {
            if (isHalStarted()) {
                int oldId =  sLogCmdId;
                sLogCmdId = getNewCmdIdLocked();
                if (!setLoggingEventHandlerNative(sWlan0Index, sLogCmdId)) {
                    sLogCmdId = oldId;
                    return false;
                }
                sWifiLoggerEventHandler = handler;
                return true;
            } else {
                return false;
            }
        }
    }

    private static native boolean startLoggingRingBufferNative(int iface, int verboseLevel,
            int flags, int minIntervalSec ,int minDataSize, String ringName);
    synchronized public static boolean startLoggingRingBuffer(int verboseLevel, int flags, int maxInterval,
            int minDataSize, String ringName){
        synchronized (mLock) {
            if (isHalStarted()) {
                return startLoggingRingBufferNative(sWlan0Index, verboseLevel, flags, maxInterval,
                        minDataSize, ringName);
            } else {
                return false;
            }
        }
    }

    private static native int getSupportedLoggerFeatureSetNative(int iface);
    synchronized public static int getSupportedLoggerFeatureSet() {
        synchronized (mLock) {
            if (isHalStarted()) {
                return getSupportedLoggerFeatureSetNative(sWlan0Index);
            } else {
                return 0;
            }
        }
    }

    private static native boolean resetLogHandlerNative(int iface, int id);
    synchronized public static boolean resetLogHandler() {
        synchronized (mLock) {
            if (isHalStarted()) {
                if (sLogCmdId == -1) {
                    Log.e(TAG,"Can not reset handler Before set any handler");
                    return false;
                }
                sWifiLoggerEventHandler = null;
                if (resetLogHandlerNative(sWlan0Index, sLogCmdId)) {
                    sLogCmdId = -1;
                    return true;
                } else {
                    return false;
                }
            } else {
                return false;
            }
        }
    }

    private static native String getDriverVersionNative(int iface);
    synchronized public static String getDriverVersion() {
        synchronized (mLock) {
            if (isHalStarted()) {
                return getDriverVersionNative(sWlan0Index);
            } else {
                return "";
            }
        }
    }


    private static native String getFirmwareVersionNative(int iface);
    synchronized public static String getFirmwareVersion() {
        synchronized (mLock) {
            if (isHalStarted()) {
                return getFirmwareVersionNative(sWlan0Index);
            } else {
                return "";
            }
        }
    }

    public static class RingBufferStatus{
        String name;
        int flag;
        int ringBufferId;
        int ringBufferByteSize;
        int verboseLevel;
        int writtenBytes;
        int readBytes;
        int writtenRecords;

        @Override
        public String toString() {
            return "name: " + name + " flag: " + flag + " ringBufferId: " + ringBufferId +
                    " ringBufferByteSize: " +ringBufferByteSize + " verboseLevel: " +verboseLevel +
                    " writtenBytes: " + writtenBytes + " readBytes: " + readBytes +
                    " writtenRecords: " + writtenRecords;
        }
    }

    private static native RingBufferStatus[] getRingBufferStatusNative(int iface);
    synchronized public static RingBufferStatus[] getRingBufferStatus() {
        synchronized (mLock) {
            if (isHalStarted()) {
                return getRingBufferStatusNative(sWlan0Index);
            } else {
                return null;
            }
        }
    }

    private static native boolean getRingBufferDataNative(int iface, String ringName);
    synchronized public static boolean getRingBufferData(String ringName) {
        synchronized (mLock) {
            if (isHalStarted()) {
                return getRingBufferDataNative(sWlan0Index, ringName);
            } else {
                return false;
            }
        }
    }

    static private byte[] mFwMemoryDump;
    private static void onWifiFwMemoryAvailable(byte[] buffer) {
        mFwMemoryDump = buffer;
        if (DBG) {
            Log.d(TAG, "onWifiFwMemoryAvailable is called and buffer length is: " +
                    (buffer == null ? 0 :  buffer.length));
        }
    }

    private static native boolean getFwMemoryDumpNative(int iface);
    synchronized public static byte[] getFwMemoryDump() {
        synchronized (mLock) {
            if (isHalStarted()) {
                if(getFwMemoryDumpNative(sWlan0Index)) {
                    byte[] fwMemoryDump = mFwMemoryDump;
                    mFwMemoryDump = null;
                    return fwMemoryDump;
                } else {
                    return null;
                }
            }

            return null;
        }
    }

    //---------------------------------------------------------------------------------
    /* Configure ePNO */

    public class WifiPnoNetwork {
        String SSID;
        int rssi_threshold;
        int flags;
        int auth;
        String configKey; // kept for reference

        WifiPnoNetwork(WifiConfiguration config, int threshold) {
            if (config.SSID == null) {
                this.SSID = "";
                this.flags = 1;
            } else {
                this.SSID = config.SSID;
            }
            this.rssi_threshold = threshold;
            if (config.allowedKeyManagement.get(WifiConfiguration.KeyMgmt.WPA_PSK)) {
                auth |= 2;
            } else if (config.allowedKeyManagement.get(WifiConfiguration.KeyMgmt.WPA_EAP) ||
                    config.allowedKeyManagement.get(WifiConfiguration.KeyMgmt.IEEE8021X)) {
                auth |= 4;
            } else if (config.wepKeys[0] != null) {
                auth |= 1;
            } else {
                auth |= 1;
            }
//            auth = 0;
            flags |= 6; //A and G
            configKey = config.configKey();
        }

        @Override
        public String toString() {
            StringBuilder sbuf = new StringBuilder();
            sbuf.append(this.SSID);
            sbuf.append(" flags=").append(this.flags);
            sbuf.append(" rssi=").append(this.rssi_threshold);
            sbuf.append(" auth=").append(this.auth);
            return sbuf.toString();
        }
    }

    public static interface WifiPnoEventHandler {
        void onPnoNetworkFound(ScanResult results[]);
    }

    private static WifiPnoEventHandler sWifiPnoEventHandler;

    private static int sPnoCmdId = 0;

    private native static boolean setPnoListNative(int iface, int id, WifiPnoNetwork list[]);

    synchronized public static boolean setPnoList(WifiPnoNetwork list[],
                                                  WifiPnoEventHandler eventHandler) {
        Log.e(TAG, "setPnoList cmd " + sPnoCmdId);

        synchronized (mLock) {
            if (isHalStarted()) {

                sPnoCmdId = getNewCmdIdLocked();

                sWifiPnoEventHandler = eventHandler;
                if (setPnoListNative(sWlan0Index, sPnoCmdId, list)) {
                    return true;
                }
            }

            sWifiPnoEventHandler = null;
            return false;
        }
    }

    synchronized public static void onPnoNetworkFound(int id, ScanResult[] results) {

        if (results == null) {
            Log.e(TAG, "onPnoNetworkFound null results");
            return;

        }
        Log.d(TAG, "WifiNative.onPnoNetworkFound result " + results.length);

        //Log.e(TAG, "onPnoNetworkFound length " + results.length);
        //return;
        for (int i=0; i<results.length; i++) {
            Log.e(TAG, "onPnoNetworkFound SSID " + results[i].SSID
                    + " " + results[i].level + " " + results[i].frequency);

            populateScanResult(results[i], results[i].bytes, "onPnoNetworkFound ");
            results[i].wifiSsid = WifiSsid.createFromAsciiEncoded(results[i].SSID);
        }
        synchronized (mLock) {
            if (sPnoCmdId != 0 && sWifiPnoEventHandler != null) {
                sWifiPnoEventHandler.onPnoNetworkFound(results);
            } else {
                /* this can happen because of race conditions */
                Log.d(TAG, "Ignoring Pno Network found event");
            }
        }
    }

    public class WifiLazyRoamParams {
        int A_band_boost_threshold;
        int A_band_penalty_threshold;
        int A_band_boost_factor;
        int A_band_penalty_factor;
        int A_band_max_boost;
        int lazy_roam_hysteresis;
        int alert_roam_rssi_trigger;

        WifiLazyRoamParams() {
        }

        @Override
        public String toString() {
            StringBuilder sbuf = new StringBuilder();
            sbuf.append(" A_band_boost_threshold=").append(this.A_band_boost_threshold);
            sbuf.append(" A_band_penalty_threshold=").append(this.A_band_penalty_threshold);
            sbuf.append(" A_band_boost_factor=").append(this.A_band_boost_factor);
            sbuf.append(" A_band_penalty_factor=").append(this.A_band_penalty_factor);
            sbuf.append(" A_band_max_boost=").append(this.A_band_max_boost);
            sbuf.append(" lazy_roam_hysteresis=").append(this.lazy_roam_hysteresis);
            sbuf.append(" alert_roam_rssi_trigger=").append(this.alert_roam_rssi_trigger);
            return sbuf.toString();
        }
    }

    private native static boolean setLazyRoamNative(int iface, int id,
                                              boolean enabled, WifiLazyRoamParams param);

    synchronized public static boolean setLazyRoam(boolean enabled, WifiLazyRoamParams params) {
        synchronized (mLock) {
            if (isHalStarted()) {
                sPnoCmdId = getNewCmdIdLocked();
                return setLazyRoamNative(sWlan0Index, sPnoCmdId, enabled, params);
            } else {
                return false;
            }
        }
    }

    private native static boolean setBssidBlacklistNative(int iface, int id,
                                              String list[]);

    synchronized public static boolean setBssidBlacklist(String list[]) {
        int size = 0;
        if (list != null) {
            size = list.length;
        }
        Log.e(TAG, "setBssidBlacklist cmd " + sPnoCmdId + " size " + size);

        synchronized (mLock) {
            if (isHalStarted()) {
                sPnoCmdId = getNewCmdIdLocked();
                return setBssidBlacklistNative(sWlan0Index, sPnoCmdId, list);
            } else {
                return false;
            }
        }
    }

    private native static boolean setSsidWhitelistNative(int iface, int id, String list[]);

    synchronized public static boolean setSsidWhitelist(String list[]) {
        int size = 0;
        if (list != null) {
            size = list.length;
        }
        Log.e(TAG, "setSsidWhitelist cmd " + sPnoCmdId + " size " + size);

        synchronized (mLock) {
            if (isHalStarted()) {
                sPnoCmdId = getNewCmdIdLocked();

                return setSsidWhitelistNative(sWlan0Index, sPnoCmdId, list);
            } else {
                return false;
            }
        }
    }

    private native static int startSendingOffloadedPacketNative(int iface, int idx,
                                    byte[] srcMac, byte[] dstMac, byte[] pktData, int period);

    synchronized public int
    startSendingOffloadedPacket(int slot, KeepalivePacketData keepAlivePacket, int period) {
        Log.d(TAG, "startSendingOffloadedPacket slot=" + slot + " period=" + period);

        String[] macAddrStr = getMacAddress().split(":");
        byte[] srcMac = new byte[6];
        for(int i = 0; i < 6; i++) {
            Integer hexVal = Integer.parseInt(macAddrStr[i], 16);
            srcMac[i] = hexVal.byteValue();
        }
        synchronized (mLock) {
            if (isHalStarted()) {
                return startSendingOffloadedPacketNative(sWlan0Index, slot, srcMac,
                                keepAlivePacket.dstMac, keepAlivePacket.data, period);
            } else {
                return -1;
            }
        }
    }

    private native static int stopSendingOffloadedPacketNative(int iface, int idx);

    synchronized public int
    stopSendingOffloadedPacket(int slot) {
        Log.d(TAG, "stopSendingOffloadedPacket " + slot);
        synchronized (mLock) {
            if (isHalStarted()) {
                return stopSendingOffloadedPacketNative(sWlan0Index, slot);
            } else {
                return -1;
            }
        }
    }

    public static interface WifiRssiEventHandler {
        void onRssiThresholdBreached(byte curRssi);
    }

    private static WifiRssiEventHandler sWifiRssiEventHandler;

    synchronized static void onRssiThresholdBreached(int id, byte curRssi) {
        sWifiRssiEventHandler.onRssiThresholdBreached(curRssi);
    }

    private native static int startRssiMonitoringNative(int iface, int id,
                                        byte maxRssi, byte minRssi);

    private static int sRssiMonitorCmdId = 0;

    synchronized public int startRssiMonitoring(byte maxRssi, byte minRssi,
                                                WifiRssiEventHandler rssiEventHandler) {
        Log.d(TAG, "startRssiMonitoring: maxRssi=" + maxRssi + " minRssi=" + minRssi);
        sWifiRssiEventHandler = rssiEventHandler;
        synchronized (mLock) {
            if (isHalStarted()) {
                if (sRssiMonitorCmdId != 0) {
                    stopRssiMonitoring();
                }

                sRssiMonitorCmdId = getNewCmdIdLocked();
                Log.d(TAG, "sRssiMonitorCmdId = " + sRssiMonitorCmdId);
                int ret = startRssiMonitoringNative(sWlan0Index, sRssiMonitorCmdId,
                        maxRssi, minRssi);
                if (ret != 0) { // if not success
                    sRssiMonitorCmdId = 0;
                }
                return ret;
            } else {
                return -1;
            }
        }
    }

    private native static int stopRssiMonitoringNative(int iface, int idx);

    synchronized public int stopRssiMonitoring() {
        Log.d(TAG, "stopRssiMonitoring, cmdId " + sRssiMonitorCmdId);
        synchronized (mLock) {
            if (isHalStarted()) {
                int ret = 0;
                if (sRssiMonitorCmdId != 0) {
                    ret = stopRssiMonitoringNative(sWlan0Index, sRssiMonitorCmdId);
                }
                sRssiMonitorCmdId = 0;
                return ret;
            } else {
                return -1;
            }
        }
    }
}<|MERGE_RESOLUTION|>--- conflicted
+++ resolved
@@ -674,7 +674,29 @@
             return doBooleanCommand("DRIVER COUNTRY");
     }
 
-<<<<<<< HEAD
+
+    /**
+     * Object holding the network ID and the corresponding priority to be set before enabling/
+     * disabling PNO.
+     */
+    public static class PnoNetworkPriority {
+        public int networkId;
+        public int priority;
+
+        PnoNetworkPriority(int networkId, int priority) {
+            this.networkId = networkId;
+            this.priority = priority;
+        }
+
+        @Override
+        public String toString() {
+            StringBuilder sbuf = new StringBuilder();
+            sbuf.append(" Network ID=").append(this.networkId);
+            sbuf.append(" Priority=").append(this.priority);
+            return sbuf.toString();
+        }
+    }
+
     //PNO Monitor
     private class PnoMonitor {
         private static final int MINIMUM_PNO_GAP = 5 * 1000;
@@ -682,6 +704,7 @@
             "com.android.server.Wifi.action.TOGGLE_PNO";
         long mLastPnoChangeTimeStamp = -1L;
         boolean mExpectedPnoState = false;
+        List<PnoNetworkPriority> mExpectedPnoNetworkPriorityList = null;
         boolean mCurrentPnoState = false;;
         boolean mWaitForTimer = false;
         final Object mPnoLock = new Object();
@@ -704,7 +727,8 @@
                             if (mCurrentPnoState != mExpectedPnoState) {
                                 if (DBG) Log.d(mTAG, "change PNO from " + mCurrentPnoState + " to "
                                         + mExpectedPnoState);
-                                boolean ret = setPno(mExpectedPnoState);
+                                boolean ret = setPno(
+                                        mExpectedPnoState, mExpectedPnoNetworkPriorityList);
                                 if (!ret) {
                                     Log.e(mTAG, "set PNO failure");
                                 }
@@ -718,7 +742,23 @@
                 new IntentFilter(ACTION_TOGGLE_PNO));
         }
 
-        private boolean setPno(boolean enable) {
+        /*  Enable/Disable PNO with updated network priorities.
+         *
+         * @param enable boolean indicating whether PNO is being enabled or disabled.
+         * @param pnoNetworkList list of networks with priorities to be set before PNO setting.
+         */
+        private boolean setPno(boolean enable, List<PnoNetworkPriority> pnoNetworkList) {
+            // TODO: Couple of cases yet to be handled:
+            // 1. What if the network priority update fails, should we bail out of PNO setting?
+            // 2. If PNO setting fails below, should we go back and revert this priority change?
+            if (pnoNetworkList != null) {
+                if (DBG) Log.i(mTAG, "Update priorities for PNO. Enable: " + enable);
+                for (PnoNetworkPriority pnoNetwork : pnoNetworkList) {
+                    // What if this fails? Should we bail out?
+                    setNetworkVariable(pnoNetwork.networkId, WifiConfiguration.priorityVarName,
+                            Integer.toString(pnoNetwork.priority));
+                }
+            }
             String cmd = enable ? "SET pno 1" : "SET pno 0";
             boolean ret = doBooleanCommand(cmd);
             mLastPnoChangeTimeStamp = System.currentTimeMillis();
@@ -728,11 +768,14 @@
             return ret;
         }
 
-        public boolean enableBackgroundScan(boolean enable) {
+        public boolean enableBackgroundScan(
+                boolean enable,
+                List<PnoNetworkPriority> pnoNetworkList) {
             synchronized(mPnoLock) {
                 if (mWaitForTimer) {
                     //already has a timer
                     mExpectedPnoState = enable;
+                    mExpectedPnoNetworkPriorityList = pnoNetworkList;
                     if (DBG) Log.d(mTAG, "update expected PNO to " +  mExpectedPnoState);
                 } else {
                     if (mCurrentPnoState == enable) {
@@ -740,9 +783,10 @@
                     }
                     long timeDifference = System.currentTimeMillis() - mLastPnoChangeTimeStamp;
                     if (timeDifference >= MINIMUM_PNO_GAP) {
-                        return setPno(enable);
+                        return setPno(enable, pnoNetworkList);
                     } else {
                         mExpectedPnoState = enable;
+                        mExpectedPnoNetworkPriorityList = pnoNetworkList;
                         mWaitForTimer = true;
                         if (DBG) Log.d(mTAG, "start PNO timer with delay:" + timeDifference);
                         mAlarmManager.set(AlarmManager.RTC_WAKEUP,
@@ -754,54 +798,11 @@
         }
     }
 
-    public boolean enableBackgroundScan(boolean enable) {
-        if (mPnoMonitor != null) {
-            return mPnoMonitor.enableBackgroundScan(enable);
-=======
-    /**
-     * Object holding the network ID and the corresponding priority to be set before enabling/
-     * disabling PNO.
-     */
-    public static class PnoNetworkPriority {
-        public int networkId;
-        public int priority;
-
-        PnoNetworkPriority(int networkId, int priority) {
-            this.networkId = networkId;
-            this.priority = priority;
-        }
-
-        @Override
-        public String toString() {
-            StringBuilder sbuf = new StringBuilder();
-            sbuf.append(" Network ID=").append(this.networkId);
-            sbuf.append(" Priority=").append(this.priority);
-            return sbuf.toString();
-        }
-    }
-
     public boolean enableBackgroundScan(
             boolean enable,
             List<PnoNetworkPriority> pnoNetworkList) {
-        boolean ret;
-        // TODO: Couple of cases yet to be handled:
-        // 1. What if the network priority update fails, should we bail out of PNO setting?
-        // 2. If PNO setting fails below, should we go back and revert this priority change?
-        if (pnoNetworkList != null) {
-            if (DBG) Log.i(mTAG, "Update priorities for PNO. Enable: " + enable);
-            for (PnoNetworkPriority pnoNetwork : pnoNetworkList) {
-                // What if this fails? Should we bail out?
-                boolean isSuccess = setNetworkVariable(pnoNetwork.networkId,
-                        WifiConfiguration.priorityVarName,
-                        Integer.toString(pnoNetwork.priority));
-                if (!isSuccess) {
-                    Log.e(mTAG, "Update priority failed for :" + pnoNetwork.networkId);
-                }
-            }
-        }
-        if (enable) {
-            ret = doBooleanCommand("SET pno 1");
->>>>>>> 4bee869e
+        if (mPnoMonitor != null) {
+            return mPnoMonitor.enableBackgroundScan(enable, pnoNetworkList);
         } else {
             return false;
         }
