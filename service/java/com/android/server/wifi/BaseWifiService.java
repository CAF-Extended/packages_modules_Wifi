/*
 * Copyright (c) 2018 The Android Open Source Project
 *
 * Licensed under the Apache License, Version 2.0 (the "License");
 * you may not use this file except in compliance with the License.
 * You may obtain a copy of the License at
 *
 *      http://www.apache.org/licenses/LICENSE-2.0
 *
 * Unless required by applicable law or agreed to in writing, software
 * distributed under the License is distributed on an "AS IS" BASIS,
 * WITHOUT WARRANTIES OR CONDITIONS OF ANY KIND, either express or implied.
 * See the License for the specific language governing permissions and
 * limitations under the License.
 */

package com.android.server.wifi;

import android.annotation.NonNull;
import android.net.DhcpInfo;
import android.net.Network;
import android.net.wifi.CoexUnsafeChannel;
import android.net.wifi.IActionListener;
import android.net.wifi.ICoexCallback;
import android.net.wifi.IDppCallback;
import android.net.wifi.ILocalOnlyHotspotCallback;
import android.net.wifi.INetworkRequestMatchCallback;
import android.net.wifi.IOnWifiActivityEnergyInfoListener;
import android.net.wifi.IOnWifiUsabilityStatsListener;
import android.net.wifi.IScanResultsCallback;
import android.net.wifi.ISoftApCallback;
import android.net.wifi.ISubsystemRestartCallback;
import android.net.wifi.ISuggestionConnectionStatusListener;
import android.net.wifi.ISuggestionUserApprovalStatusListener;
import android.net.wifi.ITrafficStateCallback;
import android.net.wifi.IWifiConnectedNetworkScorer;
import android.net.wifi.IWifiManager;
import android.net.wifi.ScanResult;
import android.net.wifi.SoftApConfiguration;
import android.net.wifi.WifiConfiguration;
import android.net.wifi.WifiInfo;
import android.net.wifi.WifiNetworkSuggestion;
import android.net.wifi.hotspot2.IProvisioningCallback;
import android.net.wifi.hotspot2.OsuProvider;
import android.net.wifi.hotspot2.PasspointConfiguration;
import android.os.IBinder;
import android.os.RemoteException;
import android.os.WorkSource;

import com.android.modules.utils.ParceledListSlice;

import java.util.List;
import java.util.Map;

/**
 * Empty concrete class implementing IWifiManager with stub methods throwing runtime exceptions.
 *
 * This class is meant to be extended by real implementations of IWifiManager in order to facilitate
 * cross-repo changes to WiFi internal APIs, including the introduction of new APIs, the removal of
 * deprecated APIs, or the migration of existing API signatures.
 *
 * When an existing API is scheduled for removal, it can be removed from IWifiManager.aidl
 * immediately and marked as @Deprecated first in this class. Children inheriting this class are
 * then given a short grace period to update themselves before the @Deprecated stub is removed for
 * good. If the API scheduled for removal has a replacement or an overload (signature change),
 * these should be introduced before the stub is removed to allow children to migrate.
 *
 * When a new API is added to IWifiManager.aidl, a stub should be added in BaseWifiService as
 * well otherwise compilation will fail.
 */
public class BaseWifiService extends IWifiManager.Stub {

    private static final String TAG = BaseWifiService.class.getSimpleName();

    @Override
    public long getSupportedFeatures() {
        throw new UnsupportedOperationException();
    }

    @Override
    public void getWifiActivityEnergyInfoAsync(IOnWifiActivityEnergyInfoListener listener) {
        throw new UnsupportedOperationException();
    }

    @Deprecated
    public ParceledListSlice getConfiguredNetworks(String packageName, String featureId) {
        throw new UnsupportedOperationException();
    }

    @Override
    public ParceledListSlice getConfiguredNetworks(String packageName, String featureId,
            boolean callerNetworksOnly) {
        throw new UnsupportedOperationException();
    }

    @Override
    public ParceledListSlice getPrivilegedConfiguredNetworks(String packageName, String featureId) {
        throw new UnsupportedOperationException();
    }

    @Override
    public Map<String, Map<Integer, List<ScanResult>>> getAllMatchingFqdnsForScanResults(
            List<ScanResult> scanResults) {
        throw new UnsupportedOperationException();
    }

    @Override
    public Map<OsuProvider, List<ScanResult>> getMatchingOsuProviders(
            List<ScanResult> scanResults) {
        throw new UnsupportedOperationException();
    }

    @Override
    public Map<OsuProvider, PasspointConfiguration> getMatchingPasspointConfigsForOsuProviders(
            List<OsuProvider> osuProviders) {
        throw new UnsupportedOperationException();
    }

    @Override
    public int addOrUpdateNetwork(WifiConfiguration config, String packageName) {
        throw new UnsupportedOperationException();
    }

    @Override
    public boolean addOrUpdatePasspointConfiguration(
            PasspointConfiguration config, String packageName) {
        throw new UnsupportedOperationException();
    }

    @Override
    public boolean removePasspointConfiguration(String fqdn, String packageName) {
        throw new UnsupportedOperationException();
    }

    @Override
    public List<PasspointConfiguration> getPasspointConfigurations(String packageName) {
        throw new UnsupportedOperationException();
    }

    @Override
    public List<WifiConfiguration> getWifiConfigsForPasspointProfiles(List<String> fqdnList) {
        throw new UnsupportedOperationException();
    }

    @Override
    public void queryPasspointIcon(long bssid, String fileName) {
        throw new UnsupportedOperationException();
    }

    @Override
    public int matchProviderWithCurrentNetwork(String fqdn) {
        throw new UnsupportedOperationException();
    }

    @Override
    public boolean removeNetwork(int netId, String packageName) {
        throw new UnsupportedOperationException();
    }

    @Override
    public boolean removeNonCallerConfiguredNetworks(String packageName) {
        throw new UnsupportedOperationException();
    }

    @Override
    public boolean enableNetwork(int netId, boolean disableOthers, String packageName) {
        throw new UnsupportedOperationException();
    }

    @Override
    public boolean disableNetwork(int netId, String packageName) {
        throw new UnsupportedOperationException();
    }

    @Override
    public void allowAutojoinGlobal(boolean choice) {
        throw new UnsupportedOperationException();
    }

    @Override
    public void allowAutojoin(int netId, boolean choice) {
        throw new UnsupportedOperationException();
    }

    @Override
    public void allowAutojoinPasspoint(String fqdn, boolean enableAutoJoin) {
        throw new UnsupportedOperationException();
    }

    @Override
    public void setMacRandomizationSettingPasspointEnabled(String fqdn, boolean enable) {
        throw new UnsupportedOperationException();
    }

    @Override
    public void setPasspointMeteredOverride(String fqdn, int meteredOverride) {
        throw new UnsupportedOperationException();
    }

    @Override
    public boolean startScan(String packageName, String featureId) {
        throw new UnsupportedOperationException();
    }

    @Override
    public List<ScanResult> getScanResults(String callingPackage, String callingFeatureId) {
        throw new UnsupportedOperationException();
    }

    @Override
    public boolean disconnect(String packageName) {
        throw new UnsupportedOperationException();
    }

    @Override
    public boolean reconnect(String packageName) {
        throw new UnsupportedOperationException();
    }

    @Override
    public boolean reassociate(String packageName) {
        throw new UnsupportedOperationException();
    }

    @Override
    public WifiInfo getConnectionInfo(String callingPackage, String callingFeatureId) {
        throw new UnsupportedOperationException();
    }

    @Override
    public boolean setWifiEnabled(String packageName, boolean enable) {
        throw new UnsupportedOperationException();
    }

    @Override
    public void registerSubsystemRestartCallback(ISubsystemRestartCallback callback) {
        throw new UnsupportedOperationException();
    }

    @Override
    public void unregisterSubsystemRestartCallback(ISubsystemRestartCallback callback) {
        throw new UnsupportedOperationException();
    }

    @Override
    public void restartWifiSubsystem(String reason) {
        throw new UnsupportedOperationException();
    }

    @Override
    public int getWifiEnabledState() {
        throw new UnsupportedOperationException();
    }

    @Override
    public String getCountryCode() {
        throw new UnsupportedOperationException();
    }

    @Override
    public void setOverrideCountryCode(@NonNull String countryCode) {
        throw new UnsupportedOperationException();
    }

    @Override
    public void clearOverrideCountryCode() {
        throw new UnsupportedOperationException();
    }

    @Override
    public void setDefaultCountryCode(@NonNull String countryCode) {
        throw new UnsupportedOperationException();
    }

    @Override
    public boolean is24GHzBandSupported() {
        throw new UnsupportedOperationException();
    }

    @Override
    public boolean is5GHzBandSupported() {
        throw new UnsupportedOperationException();
    }

    @Override
<<<<<<< HEAD
    public String getCapabilities(String capaType) {
        throw new UnsupportedOperationException();
    }

    @Deprecated
    public DhcpInfo getDhcpInfo() {
=======
    public boolean is6GHzBandSupported() {
>>>>>>> bf3515ef
        throw new UnsupportedOperationException();
    }

    @Override
    public boolean is60GHzBandSupported() {
        throw new UnsupportedOperationException();
    }

    @Override
    public boolean isWifiStandardSupported(int standard) {
        throw new UnsupportedOperationException();
    }

    @Override
    public DhcpInfo getDhcpInfo(String packageName) {
        throw new UnsupportedOperationException();
    }

    @Override
    public void setScanAlwaysAvailable(boolean isAvailable, String packageName) {
        throw new UnsupportedOperationException();
    }

    @Override
    public boolean isScanAlwaysAvailable() {
        throw new UnsupportedOperationException();
    }

    @Override
    public boolean acquireWifiLock(IBinder lock, int lockType, String tag, WorkSource ws) {
        throw new UnsupportedOperationException();
    }

    @Override
    public void updateWifiLockWorkSource(IBinder lock, WorkSource ws) {
        throw new UnsupportedOperationException();
    }

    @Override
    public boolean releaseWifiLock(IBinder lock) {
        throw new UnsupportedOperationException();
    }

    @Override
    public void initializeMulticastFiltering() {
        throw new UnsupportedOperationException();
    }

    @Override
    public boolean isMulticastEnabled() {
        throw new UnsupportedOperationException();
    }

    @Override
    public void acquireMulticastLock(IBinder binder, String tag) {
        throw new UnsupportedOperationException();
    }

    @Override
    public void releaseMulticastLock(String tag) {
        throw new UnsupportedOperationException();
    }

    @Override
    public void updateInterfaceIpState(String ifaceName, int mode) {
        throw new UnsupportedOperationException();
    }

    @Override
    public boolean isDefaultCoexAlgorithmEnabled() {
        throw new UnsupportedOperationException();
    }

    @Override
    public void setCoexUnsafeChannels(List<CoexUnsafeChannel> unsafeChannels, int restrictions) {
        throw new UnsupportedOperationException();
    }

    @Override
    public List<CoexUnsafeChannel> getCoexUnsafeChannels() {
        throw new UnsupportedOperationException();
    }

    @Override
    public int getCoexRestrictions() {
        throw new UnsupportedOperationException();
    }

    @Override
    public void registerCoexCallback(ICoexCallback callback) {
        throw new UnsupportedOperationException();
    }

    @Override
    public void unregisterCoexCallback(ICoexCallback callback) {
        throw new UnsupportedOperationException();
    }

    @Override
    public boolean startSoftAp(WifiConfiguration wifiConfig, String packageName) {
        throw new UnsupportedOperationException();
    }

    @Override
    public boolean startTetheredHotspot(SoftApConfiguration softApConfig, String packageName) {
        throw new UnsupportedOperationException();
    }

    @Override
    public boolean stopSoftAp() {
        throw new UnsupportedOperationException();
    }

    @Override
    public int startLocalOnlyHotspot(ILocalOnlyHotspotCallback callback, String packageName,
            String featureId, SoftApConfiguration customConfig) {
        throw new UnsupportedOperationException();
    }

    @Override
    public void stopLocalOnlyHotspot() {
        throw new UnsupportedOperationException();
    }

    @Override
    public void startWatchLocalOnlyHotspot(ILocalOnlyHotspotCallback callback) {
        throw new UnsupportedOperationException();
    }

    @Override
    public void stopWatchLocalOnlyHotspot() {
        throw new UnsupportedOperationException();
    }

    @Override
    public int getWifiApEnabledState() {
        throw new UnsupportedOperationException();
    }

    @Override
    public WifiConfiguration getWifiApConfiguration() {
        throw new UnsupportedOperationException();
    }

    @Override
    public SoftApConfiguration getSoftApConfiguration() {
        throw new UnsupportedOperationException();
    }

    @Override
    public boolean setWifiApConfiguration(WifiConfiguration wifiConfig, String packageName) {
        throw new UnsupportedOperationException();
    }

    @Override
    public boolean setSoftApConfiguration(SoftApConfiguration softApConfig, String packageName) {
        throw new UnsupportedOperationException();
    }

    @Override
    public void notifyUserOfApBandConversion(String packageName) {
        throw new UnsupportedOperationException();
    }

    @Override
    public void enableTdls(String remoteIPAddress, boolean enable) {
        throw new UnsupportedOperationException();
    }

    @Override
    public void enableTdlsWithMacAddress(String remoteMacAddress, boolean enable) {
        throw new UnsupportedOperationException();
    }

    @Override
    public String getCurrentNetworkWpsNfcConfigurationToken() {
        throw new UnsupportedOperationException();
    }

    @Override
    public void enableVerboseLogging(int verbose) {
        throw new UnsupportedOperationException();
    }

    @Override
    public int getVerboseLoggingLevel() {
        throw new UnsupportedOperationException();
    }

    @Override
    public void disableEphemeralNetwork(String SSID, String packageName) {
        throw new UnsupportedOperationException();
    }

    @Override
    public void factoryReset(String packageName) {
        throw new UnsupportedOperationException();
    }

    @Override
    public Network getCurrentNetwork() {
        throw new UnsupportedOperationException();
    }

    @Override
    public byte[] retrieveBackupData() {
        throw new UnsupportedOperationException();
    }

    @Override
    public void restoreBackupData(byte[] data) {
        throw new UnsupportedOperationException();
    }

    @Override
    public byte[] retrieveSoftApBackupData() {
        throw new UnsupportedOperationException();
    }

    @Override
    public SoftApConfiguration restoreSoftApBackupData(byte[] data) {
        throw new UnsupportedOperationException();
    }

    @Override
    public void restoreSupplicantBackupData(byte[] supplicantData, byte[] ipConfigData) {
        throw new UnsupportedOperationException();
    }

    @Override
    public void startSubscriptionProvisioning(
            OsuProvider provider, IProvisioningCallback callback) {
        throw new UnsupportedOperationException();
    }

    @Override
    public void registerSoftApCallback(ISoftApCallback callback) {
        throw new UnsupportedOperationException();
    }

    @Override
    public void unregisterSoftApCallback(ISoftApCallback callback) {
        throw new UnsupportedOperationException();
    }

    @Override
    public void registerTrafficStateCallback(ITrafficStateCallback callback) {
        throw new UnsupportedOperationException();
    }

    @Override
    public void unregisterTrafficStateCallback(ITrafficStateCallback callback) {
        throw new UnsupportedOperationException();
    }

    @Override
    public void registerNetworkRequestMatchCallback(INetworkRequestMatchCallback callback) {
        throw new UnsupportedOperationException();
    }

    @Override
    public void unregisterNetworkRequestMatchCallback(INetworkRequestMatchCallback callback) {
        throw new UnsupportedOperationException();
    }

    @Override
    public int addNetworkSuggestions(
            List<WifiNetworkSuggestion> networkSuggestions, String callingPackageName,
            String callingFeatureId) {
        throw new UnsupportedOperationException();
    }

    @Override
    public int removeNetworkSuggestions(
            List<WifiNetworkSuggestion> networkSuggestions, String callingPackageName) {
        throw new UnsupportedOperationException();
    }

    @Override
    public List<WifiNetworkSuggestion> getNetworkSuggestions(String packageName) {
        throw new UnsupportedOperationException();
    }

    @Override
    public void setCarrierNetworkOffloadEnabled(int subId, boolean merged, boolean enabled)
            throws RemoteException {
        throw new UnsupportedOperationException();
    }

    @Override
    public boolean isCarrierNetworkOffloadEnabled(int subId, boolean merged)
            throws RemoteException {
        throw new UnsupportedOperationException();
    }

    @Override
    public String[] getFactoryMacAddresses() {
        throw new UnsupportedOperationException();
    }

    @Override
    public void setDeviceMobilityState(int state) {
        throw new UnsupportedOperationException();
    }

    @Override
    public void startDppAsConfiguratorInitiator(IBinder binder, String packageName,
            String enrolleeUri, int selectedNetworkId, int netRole, IDppCallback callback) {
        throw new UnsupportedOperationException();
    }

    @Override
    public void startDppAsEnrolleeInitiator(IBinder binder, String configuratorUri,
            IDppCallback callback) {
        throw new UnsupportedOperationException();
    }

    @Override
    public void startDppAsEnrolleeResponder(IBinder binder, String deviceInfo,
            int curve, IDppCallback callback) {
        throw new UnsupportedOperationException();
    }

    @Override
    public void stopDppSession() throws RemoteException {
        throw new UnsupportedOperationException();
    }

    @Override
    public void addOnWifiUsabilityStatsListener(IOnWifiUsabilityStatsListener listener) {
        throw new UnsupportedOperationException();
    }

    @Override
    public void removeOnWifiUsabilityStatsListener(IOnWifiUsabilityStatsListener listener) {
        throw new UnsupportedOperationException();
    }

    @Override
    public void updateWifiUsabilityScore(int seqNum, int score, int predictionHorizonSec) {
        throw new UnsupportedOperationException();
    }

    @Override
    public void connect(WifiConfiguration config, int netId, IActionListener callback) {
        throw new UnsupportedOperationException();
    }

    @Override
    public void startTemporarilyDisablingAllNonCarrierMergedWifi(int subId) {
        throw new UnsupportedOperationException();
    }

    @Override
    public void stopTemporarilyDisablingAllNonCarrierMergedWifi() {
        throw new UnsupportedOperationException();
    }

    @Override
    public void save(WifiConfiguration config, IActionListener callback) {
        throw new UnsupportedOperationException();
    }

    @Override
    public void forget(int netId, IActionListener callback) {
        throw new UnsupportedOperationException();
    }

    @Override
    public void registerScanResultsCallback(IScanResultsCallback callback) {
        throw new UnsupportedOperationException();
    }

    @Override
    public void unregisterScanResultsCallback(IScanResultsCallback callback) {
        throw new UnsupportedOperationException();
    }

    @Override
    public void registerSuggestionConnectionStatusListener(
            ISuggestionConnectionStatusListener listener, String packageName, String featureId) {
        throw new UnsupportedOperationException();
    }

    @Override
    public void unregisterSuggestionConnectionStatusListener(
            ISuggestionConnectionStatusListener listener, String packageName) {
        throw new UnsupportedOperationException();
    }

    @Override
    public int calculateSignalLevel(int rssi) {
        throw new UnsupportedOperationException();
    }

    @Override
    public List<WifiConfiguration> getWifiConfigForMatchedNetworkSuggestionsSharedWithUser(
            List<ScanResult> scanResults) {
        throw new UnsupportedOperationException();
    }

    @Override
    public boolean setWifiConnectedNetworkScorer(IBinder binder,
            IWifiConnectedNetworkScorer scorer) {
        throw new UnsupportedOperationException();
    }

    @Override
    public void clearWifiConnectedNetworkScorer() {
        throw new UnsupportedOperationException();
    }

    @Override
    public Map<WifiNetworkSuggestion, List<ScanResult>> getMatchingScanResults(
            List<WifiNetworkSuggestion> networkSuggestions,
            List<ScanResult> scanResults,
            String callingPackage, String callingFeatureId) {
        throw new UnsupportedOperationException();
    }

    @Override
    public void setScanThrottleEnabled(boolean enable) {
        throw new UnsupportedOperationException();
    }

    @Override
    public boolean isScanThrottleEnabled() {
        throw new UnsupportedOperationException();
    }

    @Override
    public Map<String, Map<Integer, List<ScanResult>>>
            getAllMatchingPasspointProfilesForScanResults(List<ScanResult> scanResults) {
        throw new UnsupportedOperationException();
    }

    @Override
    public void setAutoWakeupEnabled(boolean enable) {
        throw new UnsupportedOperationException();
    }

    @Override
    public boolean isAutoWakeupEnabled() {
        throw new UnsupportedOperationException();
    }

    @Override
    public void addSuggestionUserApprovalStatusListener(
            ISuggestionUserApprovalStatusListener listener, String packageName) {
        throw new UnsupportedOperationException();
    }

    @Override
    public void removeSuggestionUserApprovalStatusListener(
            ISuggestionUserApprovalStatusListener listener, String packageName) {
        throw new UnsupportedOperationException();
    }

    @Override
    public void setEmergencyScanRequestInProgress(boolean inProgress) {
        throw new UnsupportedOperationException();
    }

    @Override
    public void removeAppState(int targetAppUid, @NonNull String targetAppPackageName) {
        throw new UnsupportedOperationException();
    }

    @Override
    public int getSoftApWifiStandard() {
        throw new UnsupportedOperationException();
    }

    @Override
    public boolean isVht8ssCapableDevice() {
        throw new UnsupportedOperationException();
    }

    @Override
    public boolean setWifiScoringEnabled(boolean enabled) {
        throw new UnsupportedOperationException();
    }

    @Override
    public void flushPasspointAnqpCache(@NonNull String packageName) {
        throw new UnsupportedOperationException();
    }
}<|MERGE_RESOLUTION|>--- conflicted
+++ resolved
@@ -283,16 +283,12 @@
     }
 
     @Override
-<<<<<<< HEAD
     public String getCapabilities(String capaType) {
         throw new UnsupportedOperationException();
     }
 
-    @Deprecated
-    public DhcpInfo getDhcpInfo() {
-=======
+    @Override
     public boolean is6GHzBandSupported() {
->>>>>>> bf3515ef
         throw new UnsupportedOperationException();
     }
 
