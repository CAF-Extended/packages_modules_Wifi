/*
 * Copyright (c) 2018 The Android Open Source Project
 *
 * Licensed under the Apache License, Version 2.0 (the "License");
 * you may not use this file except in compliance with the License.
 * You may obtain a copy of the License at
 *
 *      http://www.apache.org/licenses/LICENSE-2.0
 *
 * Unless required by applicable law or agreed to in writing, software
 * distributed under the License is distributed on an "AS IS" BASIS,
 * WITHOUT WARRANTIES OR CONDITIONS OF ANY KIND, either express or implied.
 * See the License for the specific language governing permissions and
 * limitations under the License.
 */

package com.android.server.wifi;

import android.annotation.NonNull;
import android.net.DhcpInfo;
import android.net.Network;
import android.net.wifi.CoexUnsafeChannel;
import android.net.wifi.IActionListener;
import android.net.wifi.ICoexCallback;
import android.net.wifi.IDppCallback;
import android.net.wifi.ILocalOnlyHotspotCallback;
import android.net.wifi.INetworkRequestMatchCallback;
import android.net.wifi.IOnWifiActivityEnergyInfoListener;
import android.net.wifi.IOnWifiUsabilityStatsListener;
import android.net.wifi.IScanResultsCallback;
import android.net.wifi.ISoftApCallback;
import android.net.wifi.ISubsystemRestartCallback;
import android.net.wifi.ISuggestionConnectionStatusListener;
import android.net.wifi.ISuggestionUserApprovalStatusListener;
import android.net.wifi.ITrafficStateCallback;
import android.net.wifi.IWifiConnectedNetworkScorer;
import android.net.wifi.IWifiManager;
import android.net.wifi.ScanResult;
import android.net.wifi.SoftApConfiguration;
import android.net.wifi.WifiConfiguration;
import android.net.wifi.WifiInfo;
import android.net.wifi.WifiNetworkSuggestion;
import android.net.wifi.hotspot2.IProvisioningCallback;
import android.net.wifi.hotspot2.OsuProvider;
import android.net.wifi.hotspot2.PasspointConfiguration;
import android.os.IBinder;
import android.os.RemoteException;
import android.os.WorkSource;

import com.android.modules.utils.ParceledListSlice;

import java.util.List;
import java.util.Map;

/**
 * Empty concrete class implementing IWifiManager with stub methods throwing runtime exceptions.
 *
 * This class is meant to be extended by real implementations of IWifiManager in order to facilitate
 * cross-repo changes to WiFi internal APIs, including the introduction of new APIs, the removal of
 * deprecated APIs, or the migration of existing API signatures.
 *
 * When an existing API is scheduled for removal, it can be removed from IWifiManager.aidl
 * immediately and marked as @Deprecated first in this class. Children inheriting this class are
 * then given a short grace period to update themselves before the @Deprecated stub is removed for
 * good. If the API scheduled for removal has a replacement or an overload (signature change),
 * these should be introduced before the stub is removed to allow children to migrate.
 *
 * When a new API is added to IWifiManager.aidl, a stub should be added in BaseWifiService as
 * well otherwise compilation will fail.
 */
public class BaseWifiService extends IWifiManager.Stub {

    private static final String TAG = BaseWifiService.class.getSimpleName();

    @Override
    public long getSupportedFeatures() {
        throw new UnsupportedOperationException();
    }

    @Override
    public void getWifiActivityEnergyInfoAsync(IOnWifiActivityEnergyInfoListener listener) {
        throw new UnsupportedOperationException();
    }

    @Override
    public ParceledListSlice getConfiguredNetworks(String packageName, String featureId) {
        throw new UnsupportedOperationException();
    }

    @Override
    public ParceledListSlice getPrivilegedConfiguredNetworks(String packageName, String featureId) {
        throw new UnsupportedOperationException();
    }

    @Override
    public Map<String, Map<Integer, List<ScanResult>>> getAllMatchingFqdnsForScanResults(
            List<ScanResult> scanResults) {
        throw new UnsupportedOperationException();
    }

    @Override
    public Map<OsuProvider, List<ScanResult>> getMatchingOsuProviders(
            List<ScanResult> scanResults) {
        throw new UnsupportedOperationException();
    }

    @Override
    public Map<OsuProvider, PasspointConfiguration> getMatchingPasspointConfigsForOsuProviders(
            List<OsuProvider> osuProviders) {
        throw new UnsupportedOperationException();
    }

    @Override
    public int addOrUpdateNetwork(WifiConfiguration config, String packageName) {
        throw new UnsupportedOperationException();
    }

    @Override
    public boolean addOrUpdatePasspointConfiguration(
            PasspointConfiguration config, String packageName) {
        throw new UnsupportedOperationException();
    }

    @Override
    public boolean removePasspointConfiguration(String fqdn, String packageName) {
        throw new UnsupportedOperationException();
    }

    @Override
    public List<PasspointConfiguration> getPasspointConfigurations(String packageName) {
        throw new UnsupportedOperationException();
    }

    @Override
    public List<WifiConfiguration> getWifiConfigsForPasspointProfiles(List<String> fqdnList) {
        throw new UnsupportedOperationException();
    }

    @Override
    public void queryPasspointIcon(long bssid, String fileName) {
        throw new UnsupportedOperationException();
    }

    @Override
    public int matchProviderWithCurrentNetwork(String fqdn) {
        throw new UnsupportedOperationException();
    }

    @Override
    public boolean removeNetwork(int netId, String packageName) {
        throw new UnsupportedOperationException();
    }

    @Override
    public boolean enableNetwork(int netId, boolean disableOthers, String packageName) {
        throw new UnsupportedOperationException();
    }

    @Override
    public boolean disableNetwork(int netId, String packageName) {
        throw new UnsupportedOperationException();
    }

    @Override
    public void allowAutojoinGlobal(boolean choice) {
        throw new UnsupportedOperationException();
    }

    @Override
    public void allowAutojoin(int netId, boolean choice) {
        throw new UnsupportedOperationException();
    }

    @Override
    public void allowAutojoinPasspoint(String fqdn, boolean enableAutoJoin) {
        throw new UnsupportedOperationException();
    }

    @Override
    public void setMacRandomizationSettingPasspointEnabled(String fqdn, boolean enable) {
        throw new UnsupportedOperationException();
    }

    @Override
    public void setPasspointMeteredOverride(String fqdn, int meteredOverride) {
        throw new UnsupportedOperationException();
    }

    @Override
    public boolean startScan(String packageName, String featureId) {
        throw new UnsupportedOperationException();
    }

    @Override
    public List<ScanResult> getScanResults(String callingPackage, String callingFeatureId) {
        throw new UnsupportedOperationException();
    }

    @Override
    public boolean disconnect(String packageName) {
        throw new UnsupportedOperationException();
    }

    @Override
    public boolean reconnect(String packageName) {
        throw new UnsupportedOperationException();
    }

    @Override
    public boolean reassociate(String packageName) {
        throw new UnsupportedOperationException();
    }

    @Override
    public WifiInfo getConnectionInfo(String callingPackage, String callingFeatureId) {
        throw new UnsupportedOperationException();
    }

    @Override
    public boolean setWifiEnabled(String packageName, boolean enable) {
        throw new UnsupportedOperationException();
    }

    @Override
    public void registerSubsystemRestartCallback(ISubsystemRestartCallback callback) {
        throw new UnsupportedOperationException();
    }

    @Override
    public void unregisterSubsystemRestartCallback(ISubsystemRestartCallback callback) {
        throw new UnsupportedOperationException();
    }

    @Override
    public void restartWifiSubsystem(String reason) {
        throw new UnsupportedOperationException();
    }

    @Override
    public int getWifiEnabledState() {
        throw new UnsupportedOperationException();
    }

    @Override
    public String getCountryCode() {
        throw new UnsupportedOperationException();
    }

    @Override
    public boolean is5GHzBandSupported() {
        throw new UnsupportedOperationException();
    }

    @Override
    public boolean is6GHzBandSupported() {
        throw new UnsupportedOperationException();
    }

    @Override
    public boolean is60GHzBandSupported() {
        throw new UnsupportedOperationException();
    }

    @Override
    public boolean isWifiStandardSupported(int standard) {
        throw new UnsupportedOperationException();
    }

    @Override
    public String getCapabilities(String capaType) {
        throw new UnsupportedOperationException();
    }

    @Deprecated
    public DhcpInfo getDhcpInfo() {
        throw new UnsupportedOperationException();
    }

    @Override
    public DhcpInfo getDhcpInfo(String packageName) {
        throw new UnsupportedOperationException();
    }

    @Deprecated
    public void setScanAlwaysAvailable(boolean isAvailable) {
        throw new UnsupportedOperationException();
    }

    @Override
    public void setScanAlwaysAvailable(boolean isAvailable, String packageName) {
        throw new UnsupportedOperationException();
    }

    @Override
    public boolean isScanAlwaysAvailable() {
        throw new UnsupportedOperationException();
    }

    @Override
    public boolean acquireWifiLock(IBinder lock, int lockType, String tag, WorkSource ws) {
        throw new UnsupportedOperationException();
    }

    @Override
    public void updateWifiLockWorkSource(IBinder lock, WorkSource ws) {
        throw new UnsupportedOperationException();
    }

    @Override
    public boolean releaseWifiLock(IBinder lock) {
        throw new UnsupportedOperationException();
    }

    @Override
    public void initializeMulticastFiltering() {
        throw new UnsupportedOperationException();
    }

    @Override
    public boolean isMulticastEnabled() {
        throw new UnsupportedOperationException();
    }

    @Override
    public void acquireMulticastLock(IBinder binder, String tag) {
        throw new UnsupportedOperationException();
    }

    @Override
    public void releaseMulticastLock(String tag) {
        throw new UnsupportedOperationException();
    }

    @Override
    public void updateInterfaceIpState(String ifaceName, int mode) {
        throw new UnsupportedOperationException();
    }

    @Override
    public boolean isDefaultCoexAlgorithmEnabled() {
        throw new UnsupportedOperationException();
    }

    @Override
    public void setCoexUnsafeChannels(List<CoexUnsafeChannel> unsafeChannels, int restrictions) {
        throw new UnsupportedOperationException();
    }

    @Override
    public List<CoexUnsafeChannel> getCoexUnsafeChannels() {
        throw new UnsupportedOperationException();
    }

    @Override
    public int getCoexRestrictions() {
        throw new UnsupportedOperationException();
    }

    @Override
    public void registerCoexCallback(ICoexCallback callback) {
        throw new UnsupportedOperationException();
    }

    @Override
    public void unregisterCoexCallback(ICoexCallback callback) {
        throw new UnsupportedOperationException();
    }

    @Deprecated
    public boolean startSoftAp(WifiConfiguration wifiConfig) {
        throw new UnsupportedOperationException();
    }

    @Override
    public boolean startSoftAp(WifiConfiguration wifiConfig, String packageName) {
        throw new UnsupportedOperationException();
    }

    @Deprecated
    public boolean startTetheredHotspot(SoftApConfiguration softApConfig) {
        throw new UnsupportedOperationException();
    }

    @Override
    public boolean startTetheredHotspot(SoftApConfiguration softApConfig, String packageName) {
        throw new UnsupportedOperationException();
    }

    @Override
    public boolean stopSoftAp() {
        throw new UnsupportedOperationException();
    }

    @Override
    public int startLocalOnlyHotspot(ILocalOnlyHotspotCallback callback, String packageName,
            String featureId, SoftApConfiguration customConfig) {
        throw new UnsupportedOperationException();
    }

    @Override
    public void stopLocalOnlyHotspot() {
        throw new UnsupportedOperationException();
    }

    @Override
    public void startWatchLocalOnlyHotspot(ILocalOnlyHotspotCallback callback) {
        throw new UnsupportedOperationException();
    }

    @Override
    public void stopWatchLocalOnlyHotspot() {
        throw new UnsupportedOperationException();
    }

    @Override
    public int getWifiApEnabledState() {
        throw new UnsupportedOperationException();
    }

    @Override
    public WifiConfiguration getWifiApConfiguration() {
        throw new UnsupportedOperationException();
    }

    @Override
    public SoftApConfiguration getSoftApConfiguration() {
        throw new UnsupportedOperationException();
    }

    @Override
    public boolean setWifiApConfiguration(WifiConfiguration wifiConfig, String packageName) {
        throw new UnsupportedOperationException();
    }

    @Override
    public boolean setSoftApConfiguration(SoftApConfiguration softApConfig, String packageName) {
        throw new UnsupportedOperationException();
    }

    @Override
    public void notifyUserOfApBandConversion(String packageName) {
        throw new UnsupportedOperationException();
    }

    @Override
    public void enableTdls(String remoteIPAddress, boolean enable) {
        throw new UnsupportedOperationException();
    }

    @Override
    public void enableTdlsWithMacAddress(String remoteMacAddress, boolean enable) {
        throw new UnsupportedOperationException();
    }

    @Override
    public String getCurrentNetworkWpsNfcConfigurationToken() {
        throw new UnsupportedOperationException();
    }

    @Override
    public void enableVerboseLogging(int verbose) {
        throw new UnsupportedOperationException();
    }

    @Override
    public int getVerboseLoggingLevel() {
        throw new UnsupportedOperationException();
    }

    @Override
    public void disableEphemeralNetwork(String SSID, String packageName) {
        throw new UnsupportedOperationException();
    }

    @Override
    public void factoryReset(String packageName) {
        throw new UnsupportedOperationException();
    }

    @Override
    public Network getCurrentNetwork() {
        throw new UnsupportedOperationException();
    }

    @Override
    public byte[] retrieveBackupData() {
        throw new UnsupportedOperationException();
    }

    @Override
    public void restoreBackupData(byte[] data) {
        throw new UnsupportedOperationException();
    }

    @Override
    public byte[] retrieveSoftApBackupData() {
        throw new UnsupportedOperationException();
    }

    @Override
    public SoftApConfiguration restoreSoftApBackupData(byte[] data) {
        throw new UnsupportedOperationException();
    }

    @Override
    public void restoreSupplicantBackupData(byte[] supplicantData, byte[] ipConfigData) {
        throw new UnsupportedOperationException();
    }

    @Override
    public void startSubscriptionProvisioning(
            OsuProvider provider, IProvisioningCallback callback) {
        throw new UnsupportedOperationException();
    }

    @Override
    public void registerSoftApCallback(
            IBinder binder, ISoftApCallback callback, int callbackIdentifier) {
        throw new UnsupportedOperationException();
    }

    @Override
    public void unregisterSoftApCallback(int callbackIdentifier) {
        throw new UnsupportedOperationException();
    }

    @Override
    public void registerTrafficStateCallback(
            IBinder binder, ITrafficStateCallback callback, int callbackIdentifier) {
        throw new UnsupportedOperationException();
    }

    @Override
    public void unregisterTrafficStateCallback(int callbackIdentifier) {
        throw new UnsupportedOperationException();
    }

    @Override
    public void registerNetworkRequestMatchCallback(
            IBinder binder, INetworkRequestMatchCallback callback, int callbackIdentifier) {
        throw new UnsupportedOperationException();
    }

    @Override
    public void unregisterNetworkRequestMatchCallback(int callbackIdentifier) {
        throw new UnsupportedOperationException();
    }

    @Override
    public int addNetworkSuggestions(
            List<WifiNetworkSuggestion> networkSuggestions, String callingPackageName,
            String callingFeatureId) {
        throw new UnsupportedOperationException();
    }

    @Override
    public int removeNetworkSuggestions(
            List<WifiNetworkSuggestion> networkSuggestions, String callingPackageName) {
        throw new UnsupportedOperationException();
    }

    @Override
    public List<WifiNetworkSuggestion> getNetworkSuggestions(String packageName) {
        throw new UnsupportedOperationException();
    }

    @Override
    public int getNetworkSuggestionUserApprovalStatus(String packageName) {
        throw new UnsupportedOperationException();
    }

    @Override
    public void setCarrierNetworkOffloadEnabled(int subId, boolean merged, boolean enabled)
            throws RemoteException {
        throw new UnsupportedOperationException();
    }

    @Override
    public boolean isCarrierNetworkOffloadEnabled(int subId, boolean merged)
            throws RemoteException {
        throw new UnsupportedOperationException();
    }

    @Override
    public String[] getFactoryMacAddresses() {
        throw new UnsupportedOperationException();
    }

    @Override
    public void setDeviceMobilityState(int state) {
        throw new UnsupportedOperationException();
    }

    @Override
    public void startDppAsConfiguratorInitiator(IBinder binder, String enrolleeUri,
            int selectedNetworkId, int netRole, IDppCallback callback) {
        throw new UnsupportedOperationException();
    }

    @Override
    public void startDppAsEnrolleeInitiator(IBinder binder, String configuratorUri,
            IDppCallback callback) {
        throw new UnsupportedOperationException();
    }

    @Override
    public void startDppAsEnrolleeResponder(IBinder binder, String deviceInfo,
            int curve, IDppCallback callback) {
        throw new UnsupportedOperationException();
    }

    @Override
    public void stopDppSession() throws RemoteException {
        throw new UnsupportedOperationException();
    }

    @Override
    public void addOnWifiUsabilityStatsListener(
            IBinder binder, IOnWifiUsabilityStatsListener listener, int listenerIdentifier) {
        throw new UnsupportedOperationException();
    }

    @Override
    public void removeOnWifiUsabilityStatsListener(int listenerIdentifier) {
        throw new UnsupportedOperationException();
    }

    @Override
    public void updateWifiUsabilityScore(int seqNum, int score, int predictionHorizonSec) {
        throw new UnsupportedOperationException();
    }

    @Override
    public void connect(WifiConfiguration config, int netId, IActionListener callback) {
        throw new UnsupportedOperationException();
    }

    @Override
    public void startTemporarilyDisablingAllNonCarrierMergedWifi(int subId) {
        throw new UnsupportedOperationException();
    }

    @Override
    public void stopTemporarilyDisablingAllNonCarrierMergedWifi() {
        throw new UnsupportedOperationException();
    }

    @Override
    public void save(WifiConfiguration config, IActionListener callback) {
        throw new UnsupportedOperationException();
    }

    @Override
    public void forget(int netId, IActionListener callback) {
        throw new UnsupportedOperationException();
    }

    @Override
    public void registerScanResultsCallback(IScanResultsCallback callback) {
        throw new UnsupportedOperationException();
    }

    @Override
    public void unregisterScanResultsCallback(IScanResultsCallback callback) {
        throw new UnsupportedOperationException();
    }

    @Override
    public void registerSuggestionConnectionStatusListener(IBinder binder,
            ISuggestionConnectionStatusListener listener,
            int listenerIdentifier, String packageName, String featureId) {
        throw new UnsupportedOperationException();
    }

    @Override
    public void unregisterSuggestionConnectionStatusListener(int listenerIdentifier,
            String packageName) {
        throw new UnsupportedOperationException();
    }

    @Override
    public int calculateSignalLevel(int rssi) {
        throw new UnsupportedOperationException();
    }

    @Override
    public List<WifiConfiguration> getWifiConfigForMatchedNetworkSuggestionsSharedWithUser(
            List<ScanResult> scanResults) {
        throw new UnsupportedOperationException();
    }

    @Override
    public boolean setWifiConnectedNetworkScorer(IBinder binder,
            IWifiConnectedNetworkScorer scorer) {
        throw new UnsupportedOperationException();
    }

    @Override
    public void clearWifiConnectedNetworkScorer() {
        throw new UnsupportedOperationException();
    }

    @Override
    public Map<WifiNetworkSuggestion, List<ScanResult>> getMatchingScanResults(
            List<WifiNetworkSuggestion> networkSuggestions,
            List<ScanResult> scanResults,
            String callingPackage, String callingFeatureId) {
        throw new UnsupportedOperationException();
    }

    @Override
    public void setScanThrottleEnabled(boolean enable) {
        throw new UnsupportedOperationException();
    }

    @Override
    public boolean isScanThrottleEnabled() {
        throw new UnsupportedOperationException();
    }

    @Override
    public Map<String, Map<Integer, List<ScanResult>>>
            getAllMatchingPasspointProfilesForScanResults(List<ScanResult> scanResults) {
        throw new UnsupportedOperationException();
    }

    @Override
    public void setAutoWakeupEnabled(boolean enable) {
        throw new UnsupportedOperationException();
    }

    @Override
    public boolean isAutoWakeupEnabled() {
        throw new UnsupportedOperationException();
    }

    @Override
    public boolean addSuggestionUserApprovalStatusListener(IBinder binder,
            ISuggestionUserApprovalStatusListener listener, int listenerIdentifier,
            String packageName, String featureId) {
        throw new UnsupportedOperationException();
    }

    @Override
    public void removeSuggestionUserApprovalStatusListener(int listenerIdentifier,
            String packageName) {
        throw new UnsupportedOperationException();
    }

    @Override
<<<<<<< HEAD
    public int getSoftApWifiStandard() {
=======
    public void setEmergencyScanRequestInProgress(boolean inProgress) {
>>>>>>> 866bd7c8
        throw new UnsupportedOperationException();
    }

    @Override
<<<<<<< HEAD
    public boolean isVht8ssCapableDevice() {
=======
    public void removeAppState(int targetAppUid, @NonNull String targetAppPackageName) {
>>>>>>> 866bd7c8
        throw new UnsupportedOperationException();
    }
}<|MERGE_RESOLUTION|>--- conflicted
+++ resolved
@@ -748,20 +748,22 @@
     }
 
     @Override
-<<<<<<< HEAD
+    public void setEmergencyScanRequestInProgress(boolean inProgress) {
+        throw new UnsupportedOperationException();
+    }
+
+    @Override
+    public void removeAppState(int targetAppUid, @NonNull String targetAppPackageName) {
+        throw new UnsupportedOperationException();
+    }
+
+    @Override
     public int getSoftApWifiStandard() {
-=======
-    public void setEmergencyScanRequestInProgress(boolean inProgress) {
->>>>>>> 866bd7c8
-        throw new UnsupportedOperationException();
-    }
-
-    @Override
-<<<<<<< HEAD
+        throw new UnsupportedOperationException();
+    }
+
+    @Override
     public boolean isVht8ssCapableDevice() {
-=======
-    public void removeAppState(int targetAppUid, @NonNull String targetAppPackageName) {
->>>>>>> 866bd7c8
         throw new UnsupportedOperationException();
     }
 }