package com.android.server.wifi.hotspot2;

import android.net.wifi.ScanResult;
import android.util.Log;

import com.android.server.wifi.anqp.ANQPElement;
import com.android.server.wifi.anqp.Constants;
import com.android.server.wifi.anqp.VenueNameElement;

import java.net.ProtocolException;
import java.nio.ByteBuffer;
import java.nio.ByteOrder;
import java.nio.CharBuffer;
import java.nio.charset.CharacterCodingException;
import java.nio.charset.Charset;
import java.nio.charset.CharsetDecoder;
import java.nio.charset.StandardCharsets;
import java.util.List;
import java.util.Map;

import static com.android.server.wifi.anqp.Constants.BYTES_IN_EUI48;
import static com.android.server.wifi.anqp.Constants.BYTE_MASK;
import static com.android.server.wifi.anqp.Constants.getInteger;

public class NetworkDetail {

    private static final int EID_SSID = 0;
    private static final int EID_BSSLoad = 11;
    private static final int EID_HT_OPERATION = 61;
    private static final int EID_VHT_OPERATION = 192;
    private static final int EID_Interworking = 107;
    private static final int EID_RoamingConsortium = 111;
    private static final int EID_ExtendedCaps = 127;
    private static final int EID_VSA = 221;

    private static final int ANQP_DOMID_BIT = 0x04;
    private static final int RTT_RESP_ENABLE_BIT = 70;

    private static final long SSID_UTF8_BIT = 0x0001000000000000L;
<<<<<<< HEAD

    // This should only be enabled locally for debugging purposes.
    private static final boolean DBG = false;
=======
    //turn off when SHIP
    private static final boolean DBG = true;
    private static final boolean VDBG = false;
    
>>>>>>> fdafc3e2
    private static final String TAG = "NetworkDetail:";

    public enum Ant {
        Private,
        PrivateWithGuest,
        ChargeablePublic,
        FreePublic,
        Personal,
        EmergencyOnly,
        Resvd6,
        Resvd7,
        Resvd8,
        Resvd9,
        Resvd10,
        Resvd11,
        Resvd12,
        Resvd13,
        TestOrExperimental,
        Wildcard
    }

    public enum HSRelease {
        R1,
        R2,
        Unknown
    }

    // General identifiers:
    private final String mSSID;
    private final long mHESSID;
    private final long mBSSID;

    // BSS Load element:
    private final int mStationCount;
    private final int mChannelUtilization;
    private final int mCapacity;

    //channel detailed information
   /*
    * 0 -- 20 MHz
    * 1 -- 40 MHz
    * 2 -- 80 MHz
    * 3 -- 160 MHz
    * 4 -- 80 + 80 MHz
    */
    private final int mChannelWidth;
    private final int mPrimaryFreq;
    private final int mCenterfreq0;
    private final int mCenterfreq1;
    private final boolean m80211McRTTResponder;
    /*
     * From Interworking element:
     * mAnt non null indicates the presence of Interworking, i.e. 802.11u
     * mVenueGroup and mVenueType may be null if not present in the Interworking element.
     */
    private final Ant mAnt;
    private final boolean mInternet;
    private final VenueNameElement.VenueGroup mVenueGroup;
    private final VenueNameElement.VenueType mVenueType;

    /*
     * From HS20 Indication element:
     * mHSRelease is null only if the HS20 Indication element was not present.
     * mAnqpDomainID is set to -1 if not present in the element.
     */
    private final HSRelease mHSRelease;
    private final int mAnqpDomainID;

    /*
     * From beacon:
     * mAnqpOICount is how many additional OIs are available through ANQP.
     * mRoamingConsortiums is either null, if the element was not present, or is an array of
     * 1, 2 or 3 longs in which the roaming consortium values occupy the LSBs.
     */
    private final int mAnqpOICount;
    private final long[] mRoamingConsortiums;

    private final Long mExtendedCapabilities;

    private final Map<Constants.ANQPElementType, ANQPElement> mANQPElements;

    public NetworkDetail(String bssid, String infoElements, List<String> anqpLines, int freq) {

        if (infoElements == null) {
            throw new IllegalArgumentException("Null information element string");
        }
        int separator = infoElements.indexOf('=');
        if (separator<0) {
            throw new IllegalArgumentException("No element separator");
        }

        mBSSID = parseMac(bssid);

        ByteBuffer data = ByteBuffer.wrap(Utils.hexToBytes(infoElements.substring(separator + 1)))
                .order(ByteOrder.LITTLE_ENDIAN);

        String ssid = null;
        byte[] ssidOctets = null;
        int stationCount = 0;
        int channelUtilization = 0;
        int capacity = 0;

        Ant ant = null;
        boolean internet = false;
        VenueNameElement.VenueGroup venueGroup = null;
        VenueNameElement.VenueType venueType = null;
        long hessid = 0L;

        int anqpOICount = 0;
        long[] roamingConsortiums = null;

        HSRelease hsRelease = null;
        int anqpDomainID = 0;       // No domain ID treated the same as a 0; unique info per AP.

        Long extendedCapabilities = null;

        int secondChanelOffset = 0;
        int channelMode = 0;
        int centerFreqIndex1 = 0;
        int centerFreqIndex2 = 0;
        boolean RTTResponder = false;

<<<<<<< HEAD
        if (DBG) Log.e(TAG,"IE Length is %d" + data.remaining());
        while (data.hasRemaining()) {
            int eid = data.get() & Constants.BYTE_MASK;
            int elementLength = data.get() & Constants.BYTE_MASK;
            if (DBG) Log.e(TAG,"eid is:" + eid + " elementLength:" +  elementLength);
            if (elementLength > data.remaining()) {
                throw new IllegalArgumentException("Length out of bounds: " + elementLength +" ," + data.remaining());
            }
=======
        RuntimeException exception = null;
>>>>>>> fdafc3e2

        try {
            while (data.hasRemaining()) {
                int eid = data.get() & Constants.BYTE_MASK;
                int elementLength = data.get() & Constants.BYTE_MASK;

                if (elementLength > data.remaining()) {
                    throw new IllegalArgumentException("Element length " + elementLength +
                            " exceeds payload length " + data.remaining() +
                            " @ " + data.position());
                }

                ByteBuffer element;

                switch (eid) {
                    case EID_SSID:
                        ssidOctets = new byte[elementLength];
                        data.get(ssidOctets);
                        break;
                    case EID_BSSLoad:
                        if (elementLength != 5) {
                            throw new IllegalArgumentException("BSS Load element length is not 5: " +
                                    elementLength);
                        }
                        stationCount = data.getShort() & Constants.SHORT_MASK;
                        channelUtilization = data.get() & Constants.BYTE_MASK;
                        capacity = data.getShort() & Constants.SHORT_MASK;
                        break;
                    case EID_HT_OPERATION:
                        element = getAndAdvancePayload(data, elementLength);
                        int primary_channel = element.get();
                        secondChanelOffset = element.get() & 0x3;
                        break;
                    case EID_VHT_OPERATION:
                        element = getAndAdvancePayload(data, elementLength);
                        channelMode = element.get() & Constants.BYTE_MASK;
                        centerFreqIndex1 = element.get() & Constants.BYTE_MASK;
                        centerFreqIndex2 = element.get() & Constants.BYTE_MASK;
                        break;
                    case EID_Interworking:
                        int anOptions = data.get() & Constants.BYTE_MASK;
                        ant = Ant.values()[anOptions & 0x0f];
                        internet = (anOptions & 0x10) != 0;
                        // Len 1 none, 3 venue-info, 7 HESSID, 9 venue-info & HESSID
                        if (elementLength == 3 || elementLength == 9) {
                            try {
                                ByteBuffer vinfo = data.duplicate();
                                vinfo.limit(vinfo.position() + 2);
                                VenueNameElement vne =
                                        new VenueNameElement(Constants.ANQPElementType.ANQPVenueName,
                                                vinfo);
                                venueGroup = vne.getGroup();
                                venueType = vne.getType();
                                data.getShort();
                            } catch (ProtocolException pe) {
                                /*Cannot happen*/
                            }
                        } else if (elementLength != 1 && elementLength != 7) {
                            throw new IllegalArgumentException("Bad Interworking element length: " +
                                    elementLength);
                        }
                        if (elementLength == 7 || elementLength == 9) {
                            hessid = getInteger(data, ByteOrder.BIG_ENDIAN, 6);
                        }
                        break;
                    case EID_RoamingConsortium:
                        anqpOICount = data.get() & Constants.BYTE_MASK;

                        int oi12Length = data.get() & Constants.BYTE_MASK;
                        int oi1Length = oi12Length & Constants.NIBBLE_MASK;
                        int oi2Length = (oi12Length >>> 4) & Constants.NIBBLE_MASK;
                        int oi3Length = elementLength - 2 - oi1Length - oi2Length;
                        int oiCount = 0;
                        if (oi1Length > 0) {
                            oiCount++;
                            if (oi2Length > 0) {
                                oiCount++;
                                if (oi3Length > 0) {
                                    oiCount++;
                                }
                            }
                        }
                        roamingConsortiums = new long[oiCount];
                        if (oi1Length > 0) {
                            roamingConsortiums[0] =
                                    getInteger(data, ByteOrder.BIG_ENDIAN, oi1Length);
                        }
                        if (oi2Length > 0) {
                            roamingConsortiums[1] =
                                    getInteger(data, ByteOrder.BIG_ENDIAN, oi2Length);
                        }
                        if (oi3Length > 0) {
                            roamingConsortiums[2] =
                                    getInteger(data, ByteOrder.BIG_ENDIAN, oi3Length);
                        }
                        break;
                    case EID_VSA:
                        element = getAndAdvancePayload(data, elementLength);
                        if (elementLength >= 5 && element.getInt() == Constants.HS20_FRAME_PREFIX) {
                            int hsConf = element.get() & Constants.BYTE_MASK;
                            switch ((hsConf >> 4) & Constants.NIBBLE_MASK) {
                                case 0:
                                    hsRelease = HSRelease.R1;
                                    break;
                                case 1:
                                    hsRelease = HSRelease.R2;
                                    break;
                                default:
                                    hsRelease = HSRelease.Unknown;
                                    break;
                            }
                            if ((hsConf & ANQP_DOMID_BIT) != 0) {
                                if (elementLength < 7) {
                                    throw new IllegalArgumentException(
                                            "HS20 indication element too short: " + elementLength);
                                }
                                anqpDomainID = element.getShort() & Constants.SHORT_MASK;
                            }
                        }
                        break;
                    case EID_ExtendedCaps:
                        element = data.duplicate();
                        extendedCapabilities =
                                Constants.getInteger(data, ByteOrder.LITTLE_ENDIAN, elementLength);

                        int index = RTT_RESP_ENABLE_BIT / 8;
                        byte offset = RTT_RESP_ENABLE_BIT % 8;

                        if (elementLength < index + 1) {
                            RTTResponder = false;
                            element.position(element.position() + elementLength);
                            break;
                        }

                        element.position(element.position() + index);

                        RTTResponder = (element.get() & (0x1 << offset)) != 0;
                        break;
                    default:
                        data.position(data.position() + elementLength);
                        break;
                }
            }
        }
        catch (IllegalArgumentException iae) {
            Log.d("HS2J", "Caught " + iae);
            if (ssidOctets == null) {
                throw iae;
            }
            exception = iae;
        }

        if (ssidOctets != null) {
            Charset encoding;
            if (extendedCapabilities != null && (extendedCapabilities & SSID_UTF8_BIT) != 0) {
                encoding = StandardCharsets.UTF_8;
            }
            else {
                encoding = StandardCharsets.ISO_8859_1;
            }

            if (exception == null) {
                ssid = new String(ssidOctets, encoding);
            }
            else {
                // Apply strict checking if there were previous errors:
                CharsetDecoder decoder = encoding.newDecoder();
                try {
                    CharBuffer decoded = decoder.decode(ByteBuffer.wrap(ssidOctets));
                    ssid = decoded.toString();
                }
                catch (CharacterCodingException cce) {
                    throw exception;
                }
            }
        }

        mSSID = ssid;
        mHESSID = hessid;
        mStationCount = stationCount;
        mChannelUtilization = channelUtilization;
        mCapacity = capacity;
        mAnt = ant;
        mInternet = internet;
        mVenueGroup = venueGroup;
        mVenueType = venueType;
        mHSRelease = hsRelease;
        mAnqpDomainID = anqpDomainID;
        mAnqpOICount = anqpOICount;
        mRoamingConsortiums = roamingConsortiums;
        mExtendedCapabilities = extendedCapabilities;
        mANQPElements = SupplicantBridge.parseANQPLines(anqpLines);
        //set up channel info
        mPrimaryFreq = freq;

        if (channelMode != 0) {
            // 80 or 160 MHz
            mChannelWidth = channelMode + 1;
            mCenterfreq0 = (centerFreqIndex1 - 36) * 5 + 5180;
            if(channelMode > 1) { //160MHz
                mCenterfreq1 = (centerFreqIndex2 - 36) * 5 + 5180;
            } else {
                mCenterfreq1 = 0;
            }
        } else {
            //20 or 40 MHz
            if (secondChanelOffset != 0) {//40MHz
                mChannelWidth = 1;
                if (secondChanelOffset == 1) {
                    mCenterfreq0 = mPrimaryFreq + 20;
                } else if (secondChanelOffset == 3) {
                    mCenterfreq0 = mPrimaryFreq - 20;
                } else {
                    mCenterfreq0 = 0;
                    Log.e(TAG,"Error on secondChanelOffset");
                }
            } else {
                mCenterfreq0 = 0;
                mChannelWidth = 0;
            }
            mCenterfreq1 = 0;
        }
        m80211McRTTResponder = RTTResponder;
        if (VDBG) {
            Log.d(TAG, mSSID + "ChannelWidth is: " + mChannelWidth + " PrimaryFreq: " + mPrimaryFreq +
                    " mCenterfreq0: " + mCenterfreq0 + " mCenterfreq1: " + mCenterfreq1 +
                    (m80211McRTTResponder ? "Support RTT reponder" : "Do not support RTT responder"));
        }
    }

    private static ByteBuffer getAndAdvancePayload(ByteBuffer data, int plLength) {
        ByteBuffer payload = data.duplicate().order(data.order());
        payload.limit(payload.position() + plLength);
        data.position(data.position() + plLength);
        return payload;
    }

    private NetworkDetail(NetworkDetail base, Map<Constants.ANQPElementType, ANQPElement> anqpElements) {
        mSSID = base.mSSID;
        mBSSID = base.mBSSID;
        mHESSID = base.mHESSID;
        mStationCount = base.mStationCount;
        mChannelUtilization = base.mChannelUtilization;
        mCapacity = base.mCapacity;
        mAnt = base.mAnt;
        mInternet = base.mInternet;
        mVenueGroup = base.mVenueGroup;
        mVenueType = base.mVenueType;
        mHSRelease = base.mHSRelease;
        mAnqpDomainID = base.mAnqpDomainID;
        mAnqpOICount = base.mAnqpOICount;
        mRoamingConsortiums = base.mRoamingConsortiums;
        mExtendedCapabilities = base.mExtendedCapabilities;
        mANQPElements = anqpElements;
        mChannelWidth = base.mChannelWidth;
        mPrimaryFreq = base.mPrimaryFreq;
        mCenterfreq0 = base.mCenterfreq0;
        mCenterfreq1 = base.mCenterfreq1;
        m80211McRTTResponder = base.m80211McRTTResponder;
    }

    public NetworkDetail complete(Map<Constants.ANQPElementType, ANQPElement> anqpElements) {
        return new NetworkDetail(this, anqpElements);
    }

    private static long parseMac(String s) {

        long mac = 0;
        int count = 0;
        for (int n = 0; n < s.length(); n++) {
            int nibble = Utils.fromHex(s.charAt(n), true);
            if (nibble >= 0) {
                mac = (mac << 4) | nibble;
                count++;
            }
        }
        if (count < 12 || (count&1) == 1) {
            throw new IllegalArgumentException("Bad MAC address: '" + s + "'");
        }
        return mac;
    }

    public boolean has80211uInfo() {
        return mAnt != null || mRoamingConsortiums != null || mHSRelease != null;
    }

    public boolean hasInterworking() {
        return mAnt != null;
    }

    public String getSSID() {
        return mSSID;
    }

    public long getHESSID() {
        return mHESSID;
    }

    public long getBSSID() {
        return mBSSID;
    }

    public int getStationCount() {
        return mStationCount;
    }

    public int getChannelUtilization() {
        return mChannelUtilization;
    }

    public int getCapacity() {
        return mCapacity;
    }

    public boolean isInterworking() {
        return mAnt != null;
    }

    public Ant getAnt() {
        return mAnt;
    }

    public boolean isInternet() {
        return mInternet;
    }

    public VenueNameElement.VenueGroup getVenueGroup() {
        return mVenueGroup;
    }

    public VenueNameElement.VenueType getVenueType() {
        return mVenueType;
    }

    public HSRelease getHSRelease() {
        return mHSRelease;
    }

    public int getAnqpDomainID() {
        return mAnqpDomainID;
    }

    public int getAnqpOICount() {
        return mAnqpOICount;
    }

    public long[] getRoamingConsortiums() {
        return mRoamingConsortiums;
    }

    public Long getExtendedCapabilities() {
        return mExtendedCapabilities;
    }

    public Map<Constants.ANQPElementType, ANQPElement> getANQPElements() {
        return mANQPElements;
    }

    public int getChannelWidth() {
        return mChannelWidth;
    }

    public int getCenterfreq0() {
        return mCenterfreq0;
    }

    public int getCenterfreq1() {
        return mCenterfreq1;
    }

    public boolean is80211McResponderSupport() {
        return m80211McRTTResponder;
    }

    public boolean isSSID_UTF8() {
        return mExtendedCapabilities != null && (mExtendedCapabilities & SSID_UTF8_BIT) != 0;
    }

    @Override
    public boolean equals(Object thatObject) {
        if (this == thatObject) {
            return true;
        }
        if (thatObject == null || getClass() != thatObject.getClass()) {
            return false;
        }

        NetworkDetail that = (NetworkDetail)thatObject;

        return getSSID().equals(that.getSSID()) && getBSSID() == that.getBSSID();
    }

    @Override
    public int hashCode() {
        return ((mSSID.hashCode() * 31) + (int)(mBSSID >>> 32)) * 31 + (int)mBSSID;
    }

    @Override
    public String toString() {
        return String.format("NetworkInfo{mSSID='%s', mHESSID=%x, mBSSID=%x, mStationCount=%d, " +
                "mChannelUtilization=%d, mCapacity=%d, mAnt=%s, mInternet=%s, " +
                "mVenueGroup=%s, mVenueType=%s, mHSRelease=%s, mAnqpDomainID=%d, " +
                "mAnqpOICount=%d, mRoamingConsortiums=%s}",
                mSSID, mHESSID, mBSSID, mStationCount,
                mChannelUtilization, mCapacity, mAnt, mInternet,
                mVenueGroup, mVenueType, mHSRelease, mAnqpDomainID,
                mAnqpOICount, Utils.roamingConsortiumsToString(mRoamingConsortiums));
    }

    public String toKeyString() {
        return String.format("'%s':%s", mSSID, getBSSIDString());
    }

    public String getBSSIDString() {
        return toMACString(mBSSID);
    }

    public static String toMACString(long mac) {
        StringBuilder sb = new StringBuilder();
        boolean first = true;
        for (int n = BYTES_IN_EUI48 - 1; n >= 0; n--) {
            if (first) {
                first = false;
            } else {
                sb.append(':');
            }
            sb.append(String.format("%02x", (mac >>> (n * Byte.SIZE)) & BYTE_MASK));
        }
        return sb.toString();
    }

    private static final String IE = "ie=" +
            "000477696e67" +                // SSID wing
            "0b052a00cf611e" +              // BSS Load 42:207:7777
            "6b091e0a01610408621205" +      // internet:Experimental:Vehicular:Auto:hessid
            "6f0a0e530111112222222229" +    // 14:111111:2222222229
            "dd07506f9a10143a01";           // r2:314

    private static final String IE2 = "ie=000f4578616d706c65204e6574776f726b010882848b960c1218240301012a010432043048606c30140100000fac040100000fac040100000fac0100007f04000000806b091e07010203040506076c027f006f1001531122331020304050010203040506dd05506f9a1000";

    public static void main(String[] args) {
        ScanResult scanResult = new ScanResult();
        scanResult.SSID = "wing";
        scanResult.BSSID = "610408";
        NetworkDetail nwkDetail = new NetworkDetail(scanResult.BSSID, IE2, null, 0);
        System.out.println(nwkDetail);
    }
}<|MERGE_RESOLUTION|>--- conflicted
+++ resolved
@@ -37,16 +37,10 @@
     private static final int RTT_RESP_ENABLE_BIT = 70;
 
     private static final long SSID_UTF8_BIT = 0x0001000000000000L;
-<<<<<<< HEAD
-
-    // This should only be enabled locally for debugging purposes.
-    private static final boolean DBG = false;
-=======
     //turn off when SHIP
     private static final boolean DBG = true;
     private static final boolean VDBG = false;
     
->>>>>>> fdafc3e2
     private static final String TAG = "NetworkDetail:";
 
     public enum Ant {
@@ -169,7 +163,6 @@
         int centerFreqIndex2 = 0;
         boolean RTTResponder = false;
 
-<<<<<<< HEAD
         if (DBG) Log.e(TAG,"IE Length is %d" + data.remaining());
         while (data.hasRemaining()) {
             int eid = data.get() & Constants.BYTE_MASK;
@@ -178,9 +171,7 @@
             if (elementLength > data.remaining()) {
                 throw new IllegalArgumentException("Length out of bounds: " + elementLength +" ," + data.remaining());
             }
-=======
         RuntimeException exception = null;
->>>>>>> fdafc3e2
 
         try {
             while (data.hasRemaining()) {
