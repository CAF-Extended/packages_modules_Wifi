/*
 * Copyright (C) 2018 The Android Open Source Project
 *
 * Licensed under the Apache License, Version 2.0 (the "License");
 * you may not use this file except in compliance with the License.
 * You may obtain a copy of the License at
 *
 *      http://www.apache.org/licenses/LICENSE-2.0
 *
 * Unless required by applicable law or agreed to in writing, software
 * distributed under the License is distributed on an "AS IS" BASIS,
 * WITHOUT WARRANTIES OR CONDITIONS OF ANY KIND, either express or implied.
 * See the License for the specific language governing permissions and
 * limitations under the License.
 */

package com.android.server.wifi;

import static android.app.AppOpsManager.MODE_IGNORED;
import static android.app.AppOpsManager.OPSTR_CHANGE_WIFI_STATE;

import android.annotation.NonNull;
import android.annotation.Nullable;
import android.app.AppOpsManager;
import android.app.AlertDialog;
import android.app.Notification;
import android.app.NotificationManager;
import android.app.PendingIntent;
import android.content.BroadcastReceiver;
import android.content.Context;
import android.content.DialogInterface;
import android.content.Intent;
import android.content.IntentFilter;
import android.content.pm.ApplicationInfo;
import android.content.pm.PackageManager;
import android.content.res.Resources;
import android.net.MacAddress;
import android.net.wifi.ScanResult;
import android.net.wifi.WifiConfiguration;
import android.net.wifi.WifiManager;
import android.net.wifi.WifiNetworkSuggestion;
import android.net.wifi.WifiScanner;
import android.os.Handler;
import android.os.UserHandle;
import android.text.TextUtils;
import android.util.Log;
import android.util.Pair;
import android.view.WindowManager;

import com.android.internal.R;
import com.android.internal.annotations.VisibleForTesting;
import com.android.internal.messages.nano.SystemMessageProto.SystemMessage;
import com.android.internal.notification.SystemNotificationChannels;
import com.android.server.wifi.util.WifiPermissionsUtil;

import java.io.FileDescriptor;
import java.io.PrintWriter;
import java.util.ArrayList;
import java.util.Collection;
import java.util.Collections;
import java.util.HashMap;
import java.util.HashSet;
import java.util.Iterator;
import java.util.List;
import java.util.Map;
import java.util.Objects;
import java.util.Set;
import java.util.stream.Collectors;

import javax.annotation.concurrent.NotThreadSafe;

/**
 * Network Suggestions Manager.
 * NOTE: This class should always be invoked from the main wifi service thread.
 */
@NotThreadSafe
public class WifiNetworkSuggestionsManager {
    private static final String TAG = "WifiNetworkSuggestionsManager";

    /** Intent when user tapped action button to allow the app. */
    @VisibleForTesting
    public static final String NOTIFICATION_USER_ALLOWED_APP_INTENT_ACTION =
            "com.android.server.wifi.action.NetworkSuggestion.USER_ALLOWED_APP";
    /** Intent when user tapped action button to disallow the app. */
    @VisibleForTesting
    public static final String NOTIFICATION_USER_DISALLOWED_APP_INTENT_ACTION =
            "com.android.server.wifi.action.NetworkSuggestion.USER_DISALLOWED_APP";
    /** Intent when user dismissed the notification. */
    @VisibleForTesting
    public static final String NOTIFICATION_USER_DISMISSED_INTENT_ACTION =
            "com.android.server.wifi.action.NetworkSuggestion.USER_DISMISSED";
    @VisibleForTesting
    public static final String EXTRA_PACKAGE_NAME =
            "com.android.server.wifi.extra.NetworkSuggestion.PACKAGE_NAME";
    @VisibleForTesting
    public static final String EXTRA_UID =
            "com.android.server.wifi.extra.NetworkSuggestion.UID";
    /**
     * Limit number of hidden networks attach to scan
     */
    private static final int NUMBER_OF_HIDDEN_NETWORK_FOR_ONE_SCAN = 100;

    private final Context mContext;
    private final Resources mResources;
    private final Handler mHandler;
    private final AppOpsManager mAppOps;
    private final NotificationManager mNotificationManager;
    private final PackageManager mPackageManager;
    private final WifiPermissionsUtil mWifiPermissionsUtil;
    private final WifiConfigManager mWifiConfigManager;
    private final WifiMetrics mWifiMetrics;
    private final WifiInjector mWifiInjector;
    private final FrameworkFacade mFrameworkFacade;
<<<<<<< HEAD
    private final WifiKeyStore mWifiKeyStore;
=======
    private AlertDialog mAlertDialog;
>>>>>>> 2e69e4fe

    /**
     * Per app meta data to store network suggestions, status, etc for each app providing network
     * suggestions on the device.
     */
    public static class PerAppInfo {
        /**
         * Package Name of the app.
         */
        public final String packageName;
        /**
         * Set of active network suggestions provided by the app.
         */
        public final Set<ExtendedWifiNetworkSuggestion> extNetworkSuggestions = new HashSet<>();
        /**
         * Whether we have shown the user a notification for this app.
         */
        public boolean hasUserApproved = false;

        /** Stores the max size of the {@link #extNetworkSuggestions} list ever for this app */
        public int maxSize = 0;

        public PerAppInfo(@NonNull String packageName) {
            this.packageName = packageName;
        }

        // This is only needed for comparison in unit tests.
        @Override
        public boolean equals(Object other) {
            if (other == null) return false;
            if (!(other instanceof PerAppInfo)) return false;
            PerAppInfo otherPerAppInfo = (PerAppInfo) other;
            return TextUtils.equals(packageName, otherPerAppInfo.packageName)
                    && Objects.equals(extNetworkSuggestions, otherPerAppInfo.extNetworkSuggestions)
                    && hasUserApproved == otherPerAppInfo.hasUserApproved;
        }

        // This is only needed for comparison in unit tests.
        @Override
        public int hashCode() {
            return Objects.hash(packageName, extNetworkSuggestions, hasUserApproved);
        }
    }

    /**
     * Internal container class which holds a network suggestion and a pointer to the
     * {@link PerAppInfo} entry from {@link #mActiveNetworkSuggestionsPerApp} corresponding to the
     * app that made the suggestion.
     */
    public static class ExtendedWifiNetworkSuggestion {
        public final WifiNetworkSuggestion wns;
        // Store the pointer to the corresponding app's meta data.
        public final PerAppInfo perAppInfo;

        public ExtendedWifiNetworkSuggestion(@NonNull WifiNetworkSuggestion wns,
                                             @NonNull PerAppInfo perAppInfo) {
            this.wns = wns;
            this.perAppInfo = perAppInfo;
            this.wns.wifiConfiguration.fromWifiNetworkSuggestion = true;
            this.wns.wifiConfiguration.ephemeral = true;
            this.wns.wifiConfiguration.creatorName = perAppInfo.packageName;
            this.wns.wifiConfiguration.creatorUid = wns.suggestorUid;
        }

        @Override
        public int hashCode() {
            return Objects.hash(wns); // perAppInfo not used for equals.
        }

        @Override
        public boolean equals(Object obj) {
            if (this == obj) {
                return true;
            }
            if (!(obj instanceof ExtendedWifiNetworkSuggestion)) {
                return false;
            }
            ExtendedWifiNetworkSuggestion other = (ExtendedWifiNetworkSuggestion) obj;
            return wns.equals(other.wns); // perAppInfo not used for equals.
        }

        @Override
        public String toString() {
            return "Extended" + wns.toString();
        }

        /**
         * Convert from {@link WifiNetworkSuggestion} to a new instance of
         * {@link ExtendedWifiNetworkSuggestion}.
         */
        public static ExtendedWifiNetworkSuggestion fromWns(
                @NonNull WifiNetworkSuggestion wns, @NonNull PerAppInfo perAppInfo) {
            return new ExtendedWifiNetworkSuggestion(wns, perAppInfo);
        }
    }

    /**
     * Map of package name of an app to the set of active network suggestions provided by the app.
     */
    private final Map<String, PerAppInfo> mActiveNetworkSuggestionsPerApp = new HashMap<>();
    /**
     * Map of package name of an app to the app ops changed listener for the app.
     */
    private final Map<String, AppOpsChangedListener> mAppOpsChangedListenerPerApp = new HashMap<>();
    /**
     * Map maintained to help lookup all the network suggestions (with no bssid) that match a
     * provided scan result.
     * Note:
     * <li>There could be multiple suggestions (provided by different apps) that match a single
     * scan result.</li>
     * <li>Adding/Removing to this set for scan result lookup is expensive. But, we expect scan
     * result lookup to happen much more often than apps modifying network suggestions.</li>
     */
    private final Map<ScanResultMatchInfo, Set<ExtendedWifiNetworkSuggestion>>
            mActiveScanResultMatchInfoWithNoBssid = new HashMap<>();
    /**
     * Map maintained to help lookup all the network suggestions (with bssid) that match a provided
     * scan result.
     * Note:
     * <li>There could be multiple suggestions (provided by different apps) that match a single
     * scan result.</li>
     * <li>Adding/Removing to this set for scan result lookup is expensive. But, we expect scan
     * result lookup to happen much more often than apps modifying network suggestions.</li>
     */
    private final Map<Pair<ScanResultMatchInfo, MacAddress>, Set<ExtendedWifiNetworkSuggestion>>
            mActiveScanResultMatchInfoWithBssid = new HashMap<>();
    /**
     * List of {@link WifiNetworkSuggestion} matching the current connected network.
     */
    private Set<ExtendedWifiNetworkSuggestion> mActiveNetworkSuggestionsMatchingConnection;

    /**
     * Intent filter for processing notification actions.
     */
    private final IntentFilter mIntentFilter;

    /**
     * Verbose logging flag.
     */
    private boolean mVerboseLoggingEnabled = false;
    /**
     * Indicates that we have new data to serialize.
     */
    private boolean mHasNewDataToSerialize = false;
    /**
     * Indicates if the user approval notification is active.
     */
    private boolean mUserApprovalNotificationActive = false;
    /**
     * Stores the name of the user approval notification that is active.
     */
    private String mUserApprovalNotificationPackageName;

    /**
     * Listener for app-ops changes for active suggestor apps.
     */
    private final class AppOpsChangedListener implements AppOpsManager.OnOpChangedListener {
        private final String mPackageName;
        private final int mUid;

        AppOpsChangedListener(@NonNull String packageName, int uid) {
            mPackageName = packageName;
            mUid = uid;
        }

        @Override
        public void onOpChanged(String op, String packageName) {
            mHandler.post(() -> {
                if (!mPackageName.equals(packageName)) return;
                if (!OPSTR_CHANGE_WIFI_STATE.equals(op)) return;

                // Ensure the uid to package mapping is still correct.
                try {
                    mAppOps.checkPackage(mUid, mPackageName);
                } catch (SecurityException e) {
                    Log.wtf(TAG, "Invalid uid/package" + packageName);
                    return;
                }

                if (mAppOps.unsafeCheckOpNoThrow(OPSTR_CHANGE_WIFI_STATE, mUid, mPackageName)
                        == AppOpsManager.MODE_IGNORED) {
                    Log.i(TAG, "User disallowed change wifi state for " + packageName);
                    // User disabled the app, remove app from database. We want the notification
                    // again if the user enabled the app-op back.
                    removeApp(mPackageName);
                }
            });
        }
    };

    /**
     * Module to interact with the wifi config store.
     */
    private class NetworkSuggestionDataSource implements NetworkSuggestionStoreData.DataSource {
        @Override
        public Map<String, PerAppInfo> toSerialize() {
            // Clear the flag after writing to disk.
            // TODO(b/115504887): Don't reset the flag on write failure.
            mHasNewDataToSerialize = false;
            return mActiveNetworkSuggestionsPerApp;
        }

        @Override

        public void fromDeserialized(Map<String, PerAppInfo> networkSuggestionsMap) {
            mActiveNetworkSuggestionsPerApp.putAll(networkSuggestionsMap);
            // Build the scan cache.
            for (Map.Entry<String, PerAppInfo> entry : networkSuggestionsMap.entrySet()) {
                String packageName = entry.getKey();
                Set<ExtendedWifiNetworkSuggestion> extNetworkSuggestions =
                        entry.getValue().extNetworkSuggestions;
                if (!extNetworkSuggestions.isEmpty()) {
                    // Start tracking app-op changes from the app if they have active suggestions.
                    startTrackingAppOpsChange(packageName,
                            extNetworkSuggestions.iterator().next().wns.suggestorUid);
                }
                addToScanResultMatchInfoMap(extNetworkSuggestions);
            }
        }

        @Override
        public void reset() {
            mActiveNetworkSuggestionsPerApp.clear();
            mActiveScanResultMatchInfoWithBssid.clear();
            mActiveScanResultMatchInfoWithNoBssid.clear();
        }

        @Override
        public boolean hasNewDataToSerialize() {
            return mHasNewDataToSerialize;
        }
    }

    private final BroadcastReceiver mBroadcastReceiver =
            new BroadcastReceiver() {
                @Override
                public void onReceive(Context context, Intent intent) {
                    String packageName = intent.getStringExtra(EXTRA_PACKAGE_NAME);
                    if (packageName == null) {
                        Log.e(TAG, "No package name found in intent");
                        return;
                    }
                    int uid = intent.getIntExtra(EXTRA_UID, -1);
                    if (uid == -1) {
                        Log.e(TAG, "No uid found in intent");
                        return;
                    }
                    switch (intent.getAction()) {
                        case NOTIFICATION_USER_ALLOWED_APP_INTENT_ACTION:
                            Log.i(TAG, "User clicked to allow app");
                            // Set the user approved flag.
                            setHasUserApprovedForApp(true, packageName);
                            break;
                        case NOTIFICATION_USER_DISALLOWED_APP_INTENT_ACTION:
                            Log.i(TAG, "User clicked to disallow app");
                            // Set the user approved flag.
                            setHasUserApprovedForApp(false, packageName);
                            // Take away CHANGE_WIFI_STATE app-ops from the app.
                            mAppOps.setMode(AppOpsManager.OP_CHANGE_WIFI_STATE, uid, packageName,
                                    MODE_IGNORED);
                            break;
                        case NOTIFICATION_USER_DISMISSED_INTENT_ACTION:
                            Log.i(TAG, "User dismissed the notification");
                            mUserApprovalNotificationActive = false;
                            return; // no need to cancel a dismissed notification, return.
                        default:
                            Log.e(TAG, "Unknown action " + intent.getAction());
                            return;
                    }
                    // Clear notification once the user interacts with it.
                    mUserApprovalNotificationActive = false;
                    mNotificationManager.cancel(SystemMessage.NOTE_NETWORK_SUGGESTION_AVAILABLE);
                }
            };

    public WifiNetworkSuggestionsManager(Context context, Handler handler,
                                         WifiInjector wifiInjector,
                                         WifiPermissionsUtil wifiPermissionsUtil,
                                         WifiConfigManager wifiConfigManager,
                                         WifiConfigStore wifiConfigStore,
                                         WifiMetrics wifiMetrics,
                                         WifiKeyStore keyStore) {
        mContext = context;
        mResources = context.getResources();
        mHandler = handler;
        mAppOps = (AppOpsManager) context.getSystemService(Context.APP_OPS_SERVICE);
        mNotificationManager =
                (NotificationManager) context.getSystemService(Context.NOTIFICATION_SERVICE);
        mPackageManager = context.getPackageManager();
        mWifiInjector = wifiInjector;
        mFrameworkFacade = mWifiInjector.getFrameworkFacade();
        mWifiPermissionsUtil = wifiPermissionsUtil;
        mWifiConfigManager = wifiConfigManager;
        mWifiMetrics = wifiMetrics;
        mWifiKeyStore = keyStore;

        // register the data store for serializing/deserializing data.
        wifiConfigStore.registerStoreData(
                wifiInjector.makeNetworkSuggestionStoreData(new NetworkSuggestionDataSource()));

        // Register broadcast receiver for UI interactions.
        mIntentFilter = new IntentFilter();
        mIntentFilter.addAction(NOTIFICATION_USER_ALLOWED_APP_INTENT_ACTION);
        mIntentFilter.addAction(NOTIFICATION_USER_DISALLOWED_APP_INTENT_ACTION);
        mIntentFilter.addAction(NOTIFICATION_USER_DISMISSED_INTENT_ACTION);
        mContext.registerReceiver(mBroadcastReceiver, mIntentFilter);
    }

    /**
     * Enable verbose logging.
     */
    public void enableVerboseLogging(int verbose) {
        mVerboseLoggingEnabled = verbose > 0;
    }

    private void saveToStore() {
        // Set the flag to let WifiConfigStore that we have new data to write.
        mHasNewDataToSerialize = true;
        if (!mWifiConfigManager.saveToStore(true)) {
            Log.w(TAG, "Failed to save to store");
        }
    }

    private void addToScanResultMatchInfoMap(
            @NonNull Collection<ExtendedWifiNetworkSuggestion> extNetworkSuggestions) {
        for (ExtendedWifiNetworkSuggestion extNetworkSuggestion : extNetworkSuggestions) {
            ScanResultMatchInfo scanResultMatchInfo =
                    ScanResultMatchInfo.fromWifiConfiguration(
                            extNetworkSuggestion.wns.wifiConfiguration);
            Set<ExtendedWifiNetworkSuggestion> extNetworkSuggestionsForScanResultMatchInfo;
            if (!TextUtils.isEmpty(extNetworkSuggestion.wns.wifiConfiguration.BSSID)) {
                Pair<ScanResultMatchInfo, MacAddress> lookupPair =
                        Pair.create(scanResultMatchInfo,
                                MacAddress.fromString(
                                        extNetworkSuggestion.wns.wifiConfiguration.BSSID));
                extNetworkSuggestionsForScanResultMatchInfo =
                        mActiveScanResultMatchInfoWithBssid.get(lookupPair);
                if (extNetworkSuggestionsForScanResultMatchInfo == null) {
                    extNetworkSuggestionsForScanResultMatchInfo = new HashSet<>();
                    mActiveScanResultMatchInfoWithBssid.put(
                            lookupPair, extNetworkSuggestionsForScanResultMatchInfo);
                }
            } else {
                extNetworkSuggestionsForScanResultMatchInfo =
                        mActiveScanResultMatchInfoWithNoBssid.get(scanResultMatchInfo);
                if (extNetworkSuggestionsForScanResultMatchInfo == null) {
                    extNetworkSuggestionsForScanResultMatchInfo = new HashSet<>();
                    mActiveScanResultMatchInfoWithNoBssid.put(
                            scanResultMatchInfo, extNetworkSuggestionsForScanResultMatchInfo);
                }
            }
            extNetworkSuggestionsForScanResultMatchInfo.add(extNetworkSuggestion);
        }
    }

    private void removeFromScanResultMatchInfoMap(
            @NonNull Collection<ExtendedWifiNetworkSuggestion> extNetworkSuggestions) {
        for (ExtendedWifiNetworkSuggestion extNetworkSuggestion : extNetworkSuggestions) {
            ScanResultMatchInfo scanResultMatchInfo =
                    ScanResultMatchInfo.fromWifiConfiguration(
                            extNetworkSuggestion.wns.wifiConfiguration);
            Set<ExtendedWifiNetworkSuggestion> extNetworkSuggestionsForScanResultMatchInfo;
            if (!TextUtils.isEmpty(extNetworkSuggestion.wns.wifiConfiguration.BSSID)) {
                Pair<ScanResultMatchInfo, MacAddress> lookupPair =
                        Pair.create(scanResultMatchInfo,
                                MacAddress.fromString(
                                        extNetworkSuggestion.wns.wifiConfiguration.BSSID));
                extNetworkSuggestionsForScanResultMatchInfo =
                        mActiveScanResultMatchInfoWithBssid.get(lookupPair);
                // This should never happen because we should have done necessary error checks in
                // the parent method.
                if (extNetworkSuggestionsForScanResultMatchInfo == null) {
                    Log.wtf(TAG, "No scan result match info found.");
                }
                extNetworkSuggestionsForScanResultMatchInfo.remove(extNetworkSuggestion);
                // Remove the set from map if empty.
                if (extNetworkSuggestionsForScanResultMatchInfo.isEmpty()) {
                    mActiveScanResultMatchInfoWithBssid.remove(lookupPair);
                }
            } else {
                extNetworkSuggestionsForScanResultMatchInfo =
                        mActiveScanResultMatchInfoWithNoBssid.get(scanResultMatchInfo);
                // This should never happen because we should have done necessary error checks in
                // the parent method.
                if (extNetworkSuggestionsForScanResultMatchInfo == null) {
                    Log.wtf(TAG, "No scan result match info found.");
                }
                extNetworkSuggestionsForScanResultMatchInfo.remove(extNetworkSuggestion);
                // Remove the set from map if empty.
                if (extNetworkSuggestionsForScanResultMatchInfo.isEmpty()) {
                    mActiveScanResultMatchInfoWithNoBssid.remove(scanResultMatchInfo);
                }
            }
        }
    }

    // Issues a disconnect if the only serving network suggestion is removed.
    // TODO (b/115504887): What if there is also a saved network with the same credentials?
    private void triggerDisconnectIfServingNetworkSuggestionRemoved(
            Collection<ExtendedWifiNetworkSuggestion> extNetworkSuggestionsRemoved) {
        if (mActiveNetworkSuggestionsMatchingConnection == null
                || mActiveNetworkSuggestionsMatchingConnection.isEmpty()) {
            return;
        }
        if (mActiveNetworkSuggestionsMatchingConnection.removeAll(extNetworkSuggestionsRemoved)) {
            if (mActiveNetworkSuggestionsMatchingConnection.isEmpty()) {
                Log.i(TAG, "Only network suggestion matching the connected network removed. "
                        + "Disconnecting...");
                mWifiInjector.getClientModeImpl().disconnectCommand();
            }
        }
    }

    private void startTrackingAppOpsChange(@NonNull String packageName, int uid) {
        AppOpsChangedListener appOpsChangedListener =
                new AppOpsChangedListener(packageName, uid);
        mAppOps.startWatchingMode(OPSTR_CHANGE_WIFI_STATE, packageName, appOpsChangedListener);
        mAppOpsChangedListenerPerApp.put(packageName, appOpsChangedListener);
    }

    /**
     * Helper method to convert the incoming collection of public {@link WifiNetworkSuggestion}
     * objects to a set of corresponding internal wrapper
     * {@link ExtendedWifiNetworkSuggestion} objects.
     */
    private Set<ExtendedWifiNetworkSuggestion> convertToExtendedWnsSet(
            final Collection<WifiNetworkSuggestion> networkSuggestions,
            final PerAppInfo perAppInfo) {
        return networkSuggestions
                .stream()
                .collect(Collectors.mapping(
                        n -> ExtendedWifiNetworkSuggestion.fromWns(n, perAppInfo),
                        Collectors.toSet()));
    }

    /**
     * Helper method to convert the incoming collection of internal wrapper
     * {@link ExtendedWifiNetworkSuggestion} objects to a set of corresponding public
     * {@link WifiNetworkSuggestion} objects.
     */
    private Set<WifiNetworkSuggestion> convertToWnsSet(
            final Collection<ExtendedWifiNetworkSuggestion> extNetworkSuggestions) {
        return extNetworkSuggestions
                .stream()
                .collect(Collectors.mapping(
                        n -> n.wns,
                        Collectors.toSet()));
    }

    /**
     * Add the provided list of network suggestions from the corresponding app's active list.
     */
    public @WifiManager.NetworkSuggestionsStatusCode int add(
            List<WifiNetworkSuggestion> networkSuggestions, int uid, String packageName) {
        if (mVerboseLoggingEnabled) {
            Log.v(TAG, "Adding " + networkSuggestions.size() + " networks from " + packageName);
        }
        if (networkSuggestions.isEmpty()) {
            Log.w(TAG, "Empty list of network suggestions for " + packageName + ". Ignoring");
            return WifiManager.STATUS_NETWORK_SUGGESTIONS_SUCCESS;
        }
        PerAppInfo perAppInfo = mActiveNetworkSuggestionsPerApp.get(packageName);
        if (perAppInfo == null) {
            perAppInfo = new PerAppInfo(packageName);
            mActiveNetworkSuggestionsPerApp.put(packageName, perAppInfo);
            if (mWifiPermissionsUtil.checkNetworkCarrierProvisioningPermission(uid)) {
                Log.i(TAG, "Setting the carrier provisioning app approved");
                perAppInfo.hasUserApproved = true;
            } else {
                sendUserApprovalNotification(packageName, uid);
            }
        }
        Set<ExtendedWifiNetworkSuggestion> extNetworkSuggestions =
                convertToExtendedWnsSet(networkSuggestions, perAppInfo);
        // check if the app is trying to in-place modify network suggestions.
        if (!Collections.disjoint(perAppInfo.extNetworkSuggestions, extNetworkSuggestions)) {
            Log.e(TAG, "Failed to add network suggestions for " + packageName
                    + ". Modification of active network suggestions disallowed");
            return WifiManager.STATUS_NETWORK_SUGGESTIONS_ERROR_ADD_DUPLICATE;
        }
        if (perAppInfo.extNetworkSuggestions.size() + extNetworkSuggestions.size()
                > WifiManager.NETWORK_SUGGESTIONS_MAX_PER_APP) {
            Log.e(TAG, "Failed to add network suggestions for " + packageName
                    + ". Exceeds max per app, current list size: "
                    + perAppInfo.extNetworkSuggestions.size()
                    + ", new list size: "
                    + extNetworkSuggestions.size());
            return WifiManager.STATUS_NETWORK_SUGGESTIONS_ERROR_ADD_EXCEEDS_MAX_PER_APP;
        }
        if (perAppInfo.extNetworkSuggestions.isEmpty()) {
            // Start tracking app-op changes from the app if they have active suggestions.
            startTrackingAppOpsChange(packageName, uid);
        }
        Iterator<ExtendedWifiNetworkSuggestion> iterator = extNetworkSuggestions.iterator();
        // Install enterprise network suggestion catificate.
        while (iterator.hasNext()) {
            WifiConfiguration config = iterator.next().wns.wifiConfiguration;
            if (!config.isEnterprise()) {
                continue;
            }
            if (!mWifiKeyStore.updateNetworkKeys(config, null)) {
                Log.e(TAG, "Enterprise network install failure for SSID: "
                        + config.SSID);
                iterator.remove();
            }
        }
        perAppInfo.extNetworkSuggestions.addAll(extNetworkSuggestions);
        // Update the max size for this app.
        perAppInfo.maxSize = Math.max(perAppInfo.extNetworkSuggestions.size(), perAppInfo.maxSize);
        addToScanResultMatchInfoMap(extNetworkSuggestions);
        saveToStore();
        mWifiMetrics.incrementNetworkSuggestionApiNumModification();
        mWifiMetrics.noteNetworkSuggestionApiListSizeHistogram(getAllMaxSizes());
        return WifiManager.STATUS_NETWORK_SUGGESTIONS_SUCCESS;
    }

    private void stopTrackingAppOpsChange(@NonNull String packageName) {
        AppOpsChangedListener appOpsChangedListener =
                mAppOpsChangedListenerPerApp.remove(packageName);
        if (appOpsChangedListener == null) {
            Log.wtf(TAG, "No app ops listener found for " + packageName);
            return;
        }
        mAppOps.stopWatchingMode(appOpsChangedListener);
    }

    private void removeInternal(
            @NonNull Collection<ExtendedWifiNetworkSuggestion> extNetworkSuggestions,
            @NonNull String packageName,
            @NonNull PerAppInfo perAppInfo) {
        // Get internal suggestions
        Set<ExtendedWifiNetworkSuggestion> removingSuggestions =
                new HashSet<>(perAppInfo.extNetworkSuggestions);
        if (!extNetworkSuggestions.isEmpty()) {
            // Keep the internal suggestions need to remove.
            removingSuggestions.retainAll(extNetworkSuggestions);
            perAppInfo.extNetworkSuggestions.removeAll(extNetworkSuggestions);
        } else {
            // empty list is used to clear everything for the app. Store a copy for use below.
            perAppInfo.extNetworkSuggestions.clear();
        }
        if (perAppInfo.extNetworkSuggestions.isEmpty()) {
            // Note: We don't remove the app entry even if there is no active suggestions because
            // we want to keep the notification state for all apps that have ever provided
            // suggestions.
            if (mVerboseLoggingEnabled) Log.v(TAG, "No active suggestions for " + packageName);
            // Stop tracking app-op changes from the app if they don't have active suggestions.
            stopTrackingAppOpsChange(packageName);
        }
        // Clean the enterprise certifiacte.
        for (ExtendedWifiNetworkSuggestion ewns : removingSuggestions) {
            WifiConfiguration config = ewns.wns.wifiConfiguration;
            if (!config.isEnterprise()) {
                continue;
            }
            mWifiKeyStore.removeKeys(config.enterpriseConfig);
        }
        // Clear the scan cache.
        removeFromScanResultMatchInfoMap(removingSuggestions);
    }

    /**
     * Remove the provided list of network suggestions from the corresponding app's active list.
     */
    public @WifiManager.NetworkSuggestionsStatusCode int remove(
            List<WifiNetworkSuggestion> networkSuggestions, int uid, String packageName) {
        if (mVerboseLoggingEnabled) {
            Log.v(TAG, "Removing " + networkSuggestions.size() + " networks from " + packageName);
        }
        PerAppInfo perAppInfo = mActiveNetworkSuggestionsPerApp.get(packageName);
        if (perAppInfo == null) {
            Log.e(TAG, "Failed to remove network suggestions for " + packageName
                    + ". No network suggestions found");
            return WifiManager.STATUS_NETWORK_SUGGESTIONS_ERROR_REMOVE_INVALID;
        }
        Set<ExtendedWifiNetworkSuggestion> extNetworkSuggestions =
                convertToExtendedWnsSet(networkSuggestions, perAppInfo);
        // check if all the request network suggestions are present in the active list.
        if (!extNetworkSuggestions.isEmpty()
                && !perAppInfo.extNetworkSuggestions.containsAll(extNetworkSuggestions)) {
            Log.e(TAG, "Failed to remove network suggestions for " + packageName
                    + ". Network suggestions not found in active network suggestions");
            return WifiManager.STATUS_NETWORK_SUGGESTIONS_ERROR_REMOVE_INVALID;
        }
        if (mWifiPermissionsUtil.checkNetworkCarrierProvisioningPermission(uid)) {
            // empty list is used to clear everything for the app.
            if (extNetworkSuggestions.isEmpty()) {
                extNetworkSuggestions = new HashSet<>(perAppInfo.extNetworkSuggestions);
            }
            triggerDisconnectIfServingNetworkSuggestionRemoved(extNetworkSuggestions);
        }
        removeInternal(extNetworkSuggestions, packageName, perAppInfo);
        saveToStore();
        mWifiMetrics.incrementNetworkSuggestionApiNumModification();
        mWifiMetrics.noteNetworkSuggestionApiListSizeHistogram(getAllMaxSizes());
        return WifiManager.STATUS_NETWORK_SUGGESTIONS_SUCCESS;
    }

    /**
     * Remove all tracking of the app that has been uninstalled.
     */
    public void removeApp(@NonNull String packageName) {
        PerAppInfo perAppInfo = mActiveNetworkSuggestionsPerApp.get(packageName);
        if (perAppInfo == null) return;
        // Disconnect from the current network, if the only suggestion for it was removed.
        triggerDisconnectIfServingNetworkSuggestionRemoved(perAppInfo.extNetworkSuggestions);
        removeInternal(Collections.EMPTY_LIST, packageName, perAppInfo);
        // Remove the package fully from the internal database.
        mActiveNetworkSuggestionsPerApp.remove(packageName);
        saveToStore();
        Log.i(TAG, "Removed " + packageName);
    }

    /**
     * Clear all internal state (for network settings reset).
     */
    public void clear() {
        Iterator<Map.Entry<String, PerAppInfo>> iter =
                mActiveNetworkSuggestionsPerApp.entrySet().iterator();
        // Disconnect if we're connected to one of the suggestions.
        triggerDisconnectIfServingNetworkSuggestionRemoved(
                mActiveNetworkSuggestionsMatchingConnection);
        while (iter.hasNext()) {
            Map.Entry<String, PerAppInfo> entry = iter.next();
            removeInternal(Collections.EMPTY_LIST, entry.getKey(), entry.getValue());
            iter.remove();
        }
        saveToStore();
        Log.i(TAG, "Cleared all internal state");
    }

    /**
     * Check if network suggestions are enabled or disabled for the app.
     */
    public boolean hasUserApprovedForApp(String packageName) {
        PerAppInfo perAppInfo = mActiveNetworkSuggestionsPerApp.get(packageName);
        if (perAppInfo == null) return false;

        return perAppInfo.hasUserApproved;
    }

    /**
     * Enable or Disable network suggestions for the app.
     */
    public void setHasUserApprovedForApp(boolean approved, String packageName) {
        PerAppInfo perAppInfo = mActiveNetworkSuggestionsPerApp.get(packageName);
        if (perAppInfo == null) return;

        if (mVerboseLoggingEnabled) {
            Log.v(TAG, "Setting the app " + (approved ? "approved" : "not approved"));
        }
        perAppInfo.hasUserApproved = approved;
        saveToStore();
    }

    /**
     * Returns a set of all network suggestions across all apps.
     */
    @VisibleForTesting
    public Set<WifiNetworkSuggestion> getAllNetworkSuggestions() {
        return mActiveNetworkSuggestionsPerApp.values()
                .stream()
                .flatMap(e -> convertToWnsSet(e.extNetworkSuggestions)
                        .stream())
                .collect(Collectors.toSet());
    }

    private List<Integer> getAllMaxSizes() {
        return mActiveNetworkSuggestionsPerApp.values()
                .stream()
                .map(e -> e.maxSize)
                .collect(Collectors.toList());
    }

    private PendingIntent getPrivateBroadcast(@NonNull String action, @NonNull String packageName,
                                              int uid) {
        Intent intent = new Intent(action)
                .setPackage("android")
                .putExtra(EXTRA_PACKAGE_NAME, packageName)
                .putExtra(EXTRA_UID, uid);
        return mFrameworkFacade.getBroadcast(mContext, 0, intent,
                PendingIntent.FLAG_UPDATE_CURRENT);
    }

    private @NonNull CharSequence getAppName(@NonNull String packageName, int uid) {
        ApplicationInfo applicationInfo = null;
        try {
            applicationInfo = mContext.getPackageManager().getApplicationInfoAsUser(
                packageName, 0, UserHandle.getUserId(uid));
        } catch (PackageManager.NameNotFoundException e) {
            Log.e(TAG, "Failed to find app name for " + packageName);
            return "";
        }
        CharSequence appName = mPackageManager.getApplicationLabel(applicationInfo);
        return (appName != null) ? appName : "";
    }

    private void sendUserApprovalNotification(@NonNull String packageName, int uid) {
        boolean isTV = mPackageManager.hasSystemFeature(PackageManager.FEATURE_LEANBACK)
                  || mPackageManager.hasSystemFeature(PackageManager.FEATURE_TELEVISION);
        if(isTV){
            if(mAlertDialog!=null){
                mAlertDialog.dismiss();
                mAlertDialog = null;
            }
            DialogInterface.OnClickListener dialogClickListener = new DialogInterface.OnClickListener() {
                @Override
                public void onClick(DialogInterface dialog, int which) {
                    switch (which){
                    case DialogInterface.BUTTON_POSITIVE:
                        //Yes button clicked
                        Log.i(TAG, "User clicked to allow app");
                        // Set the user approved flag.
                        setHasUserApprovedForApp(true, packageName);
                        break;
                    case DialogInterface.BUTTON_NEGATIVE:
                        //No button clicked
                        Log.i(TAG, "User clicked to disallow app");
                        // Set the user approved flag.
                        setHasUserApprovedForApp(false, packageName);
                        // Take away CHANGE_WIFI_STATE app-ops from the app.
                        mAppOps.setMode(AppOpsManager.OP_CHANGE_WIFI_STATE, uid, packageName,
                                MODE_IGNORED);
                        break;
                    }
                }
            };

            AlertDialog.Builder builder = new AlertDialog.Builder(mContext);
            CharSequence appName = getAppName(packageName, uid);
            builder.setMessage(mResources.getString(R.string.wifi_suggestion_title)
                +"\n"+mResources.getString(R.string.wifi_suggestion_content, appName))
                .setPositiveButton("Yes", dialogClickListener)
                .setNegativeButton("No", dialogClickListener);
            mAlertDialog = builder.create();
            mAlertDialog.getWindow().setType(WindowManager.LayoutParams.TYPE_SYSTEM_ALERT);
            Log.i(TAG, "TV sendUserApprovalNotification");
            mAlertDialog.show();
            return;
        }

        Notification.Action userAllowAppNotificationAction =
                new Notification.Action.Builder(null,
                        mResources.getText(R.string.wifi_suggestion_action_allow_app),
                        getPrivateBroadcast(NOTIFICATION_USER_ALLOWED_APP_INTENT_ACTION,
                                packageName, uid))
                        .build();
        Notification.Action userDisallowAppNotificationAction =
                new Notification.Action.Builder(null,
                        mResources.getText(R.string.wifi_suggestion_action_disallow_app),
                        getPrivateBroadcast(NOTIFICATION_USER_DISALLOWED_APP_INTENT_ACTION,
                                packageName, uid))
                        .build();

        CharSequence appName = getAppName(packageName, uid);
        Notification notification = new Notification.Builder(
                mContext, SystemNotificationChannels.NETWORK_STATUS)
                .setSmallIcon(R.drawable.stat_notify_wifi_in_range)
                .setTicker(mResources.getString(R.string.wifi_suggestion_title))
                .setContentTitle(mResources.getString(R.string.wifi_suggestion_title))
                .setStyle(new Notification.BigTextStyle()
                        .bigText(mResources.getString(R.string.wifi_suggestion_content, appName)))
                .setDeleteIntent(getPrivateBroadcast(NOTIFICATION_USER_DISMISSED_INTENT_ACTION,
                        packageName, uid))
                .setShowWhen(false)
                .setLocalOnly(true)
                .setColor(mResources.getColor(R.color.system_notification_accent_color,
                        mContext.getTheme()))
                .addAction(userAllowAppNotificationAction)
                .addAction(userDisallowAppNotificationAction)
                .build();

        // Post the notification.
        mNotificationManager.notify(
                SystemMessage.NOTE_NETWORK_SUGGESTION_AVAILABLE, notification);
        mUserApprovalNotificationActive = true;
        mUserApprovalNotificationPackageName = packageName;
    }

    private boolean sendUserApprovalNotificationIfNotApproved(
            @NonNull PerAppInfo perAppInfo,
            @NonNull WifiNetworkSuggestion matchingSuggestion) {
        if (perAppInfo.hasUserApproved) {
            return false; // already approved.
        }

        Log.i(TAG, "Sending user approval notification for " + perAppInfo.packageName);
        sendUserApprovalNotification(perAppInfo.packageName, matchingSuggestion.suggestorUid);
        return true;
    }

    private @Nullable Set<ExtendedWifiNetworkSuggestion>
            getNetworkSuggestionsForScanResultMatchInfo(
            @NonNull ScanResultMatchInfo scanResultMatchInfo, @Nullable MacAddress bssid) {
        Set<ExtendedWifiNetworkSuggestion> extNetworkSuggestions = new HashSet<>();
        if (bssid != null) {
            Set<ExtendedWifiNetworkSuggestion> matchingExtNetworkSuggestionsWithBssid =
                    mActiveScanResultMatchInfoWithBssid.get(
                            Pair.create(scanResultMatchInfo, bssid));
            if (matchingExtNetworkSuggestionsWithBssid != null) {
                extNetworkSuggestions.addAll(matchingExtNetworkSuggestionsWithBssid);
            }
        }
        Set<ExtendedWifiNetworkSuggestion> matchingNetworkSuggestionsWithNoBssid =
                mActiveScanResultMatchInfoWithNoBssid.get(scanResultMatchInfo);
        if (matchingNetworkSuggestionsWithNoBssid != null) {
            extNetworkSuggestions.addAll(matchingNetworkSuggestionsWithNoBssid);
        }
        if (extNetworkSuggestions.isEmpty()) {
            return null;
        }
        return extNetworkSuggestions;
    }

    /**
     * Returns a set of all network suggestions matching the provided scan detail.
     */
    public @Nullable Set<WifiNetworkSuggestion> getNetworkSuggestionsForScanDetail(
            @NonNull ScanDetail scanDetail) {
        ScanResult scanResult = scanDetail.getScanResult();
        if (scanResult == null) {
            Log.e(TAG, "No scan result found in scan detail");
            return null;
        }
        Set<ExtendedWifiNetworkSuggestion> extNetworkSuggestions = null;
        try {
            ScanResultMatchInfo scanResultMatchInfo =
                    ScanResultMatchInfo.fromScanResult(scanResult);
            extNetworkSuggestions = getNetworkSuggestionsForScanResultMatchInfo(
                    scanResultMatchInfo,  MacAddress.fromString(scanResult.BSSID));
        } catch (IllegalArgumentException e) {
            Log.e(TAG, "Failed to lookup network from scan result match info map", e);
        }
        if (extNetworkSuggestions == null) {
            return null;
        }
        Set<ExtendedWifiNetworkSuggestion> approvedExtNetworkSuggestions =
                extNetworkSuggestions
                        .stream()
                        .filter(n -> n.perAppInfo.hasUserApproved)
                        .collect(Collectors.toSet());
        // If there is no active notification, check if we need to get approval for any of the apps
        // & send a notification for one of them. If there are multiple packages awaiting approval,
        // we end up picking the first one. The others will be reconsidered in the next iteration.
        if (!mUserApprovalNotificationActive
                && approvedExtNetworkSuggestions.size() != extNetworkSuggestions.size()) {
            for (ExtendedWifiNetworkSuggestion extNetworkSuggestion : extNetworkSuggestions) {
                if (sendUserApprovalNotificationIfNotApproved(
                        extNetworkSuggestion.perAppInfo, extNetworkSuggestion.wns)) {
                    break;
                }
            }
        }
        if (approvedExtNetworkSuggestions.isEmpty()) {
            return null;
        }
        if (mVerboseLoggingEnabled) {
            Log.v(TAG, "getNetworkSuggestionsForScanDetail Found "
                    + approvedExtNetworkSuggestions + " for " + scanResult.SSID
                    + "[" + scanResult.capabilities + "]");
        }
        return convertToWnsSet(approvedExtNetworkSuggestions);
    }

    /**
     * Returns a set of all network suggestions matching the provided the WifiConfiguration.
     */
    private @Nullable Set<ExtendedWifiNetworkSuggestion> getNetworkSuggestionsForWifiConfiguration(
            @NonNull WifiConfiguration wifiConfiguration, @Nullable String bssid) {
        Set<ExtendedWifiNetworkSuggestion> extNetworkSuggestions = null;
        try {
            ScanResultMatchInfo scanResultMatchInfo =
                    ScanResultMatchInfo.fromWifiConfiguration(wifiConfiguration);
            extNetworkSuggestions = getNetworkSuggestionsForScanResultMatchInfo(
                    scanResultMatchInfo,  bssid == null ? null : MacAddress.fromString(bssid));
        } catch (IllegalArgumentException e) {
            Log.e(TAG, "Failed to lookup network from scan result match info map", e);
        }
        if (extNetworkSuggestions == null) {
            return null;
        }
        Set<ExtendedWifiNetworkSuggestion> approvedExtNetworkSuggestions =
                extNetworkSuggestions
                        .stream()
                        .filter(n -> n.perAppInfo.hasUserApproved)
                        .collect(Collectors.toSet());
        if (approvedExtNetworkSuggestions.isEmpty()) {
            return null;
        }
        if (mVerboseLoggingEnabled) {
            Log.v(TAG, "getNetworkSuggestionsFoWifiConfiguration Found "
                    + approvedExtNetworkSuggestions + " for " + wifiConfiguration.SSID
                    + "[" + wifiConfiguration.allowedKeyManagement + "]");
        }
        return approvedExtNetworkSuggestions;
    }

    /**
     * Get hidden network from active network suggestions.
     * Todo(): Now limit by a fixed number, maybe we can try rotation?
     * @return set of WifiConfigurations
     */
    public List<WifiScanner.ScanSettings.HiddenNetwork> retrieveHiddenNetworkList() {
        List<WifiScanner.ScanSettings.HiddenNetwork> hiddenNetworks = new ArrayList<>();
        for (PerAppInfo appInfo : mActiveNetworkSuggestionsPerApp.values()) {
            if (!appInfo.hasUserApproved) continue;
            for (ExtendedWifiNetworkSuggestion ewns : appInfo.extNetworkSuggestions) {
                if (!ewns.wns.wifiConfiguration.hiddenSSID) continue;
                hiddenNetworks.add(
                        new WifiScanner.ScanSettings.HiddenNetwork(
                                ewns.wns.wifiConfiguration.SSID));
                if (hiddenNetworks.size() >= NUMBER_OF_HIDDEN_NETWORK_FOR_ONE_SCAN) {
                    return hiddenNetworks;
                }
            }
        }
        return hiddenNetworks;
    }

    /**
     * Helper method to send the post connection broadcast to specified package.
     */
    private void sendPostConnectionBroadcast(
            String packageName, WifiNetworkSuggestion networkSuggestion) {
        Intent intent = new Intent(WifiManager.ACTION_WIFI_NETWORK_SUGGESTION_POST_CONNECTION);
        intent.putExtra(WifiManager.EXTRA_NETWORK_SUGGESTION, networkSuggestion);
        // Intended to wakeup the receiving app so set the specific package name.
        intent.setPackage(packageName);
        mContext.sendBroadcastAsUser(
                intent, UserHandle.getUserHandleForUid(networkSuggestion.suggestorUid));
    }

    /**
     * Helper method to send the post connection broadcast to specified package.
     */
    private void sendPostConnectionBroadcastIfAllowed(
            String packageName, WifiNetworkSuggestion matchingSuggestion) {
        try {
            mWifiPermissionsUtil.enforceCanAccessScanResults(
                    packageName, matchingSuggestion.suggestorUid);
        } catch (SecurityException se) {
            return;
        }
        if (mVerboseLoggingEnabled) {
            Log.v(TAG, "Sending post connection broadcast to " + packageName);
        }
        sendPostConnectionBroadcast(packageName, matchingSuggestion);
    }

    /**
     * Send out the {@link WifiManager#ACTION_WIFI_NETWORK_SUGGESTION_POST_CONNECTION} to all the
     * network suggestion credentials that match the current connection network.
     *
     * @param connectedNetwork {@link WifiConfiguration} representing the network connected to.
     * @param connectedBssid BSSID of the network connected to.
     */
    private void handleConnectionSuccess(
            @NonNull WifiConfiguration connectedNetwork, @NonNull String connectedBssid) {
        Set<ExtendedWifiNetworkSuggestion> matchingExtNetworkSuggestions =
                getNetworkSuggestionsForWifiConfiguration(connectedNetwork, connectedBssid);
        if (mVerboseLoggingEnabled) {
            Log.v(TAG, "Network suggestions matching the connection "
                    + matchingExtNetworkSuggestions);
        }
        if (matchingExtNetworkSuggestions == null
                || matchingExtNetworkSuggestions.isEmpty()) return;

        mWifiMetrics.incrementNetworkSuggestionApiNumConnectSuccess();

        // Store the set of matching network suggestions.
        mActiveNetworkSuggestionsMatchingConnection = new HashSet<>(matchingExtNetworkSuggestions);

        // Find subset of network suggestions which have set |isAppInteractionRequired|.
        Set<ExtendedWifiNetworkSuggestion> matchingExtNetworkSuggestionsWithReqAppInteraction =
                matchingExtNetworkSuggestions.stream()
                        .filter(x -> x.wns.isAppInteractionRequired)
                        .collect(Collectors.toSet());
        if (matchingExtNetworkSuggestionsWithReqAppInteraction.size() == 0) return;

        // Iterate over the matching network suggestions list:
        // a) Ensure that these apps have the necessary location permissions.
        // b) Send directed broadcast to the app with their corresponding network suggestion.
        for (ExtendedWifiNetworkSuggestion matchingExtNetworkSuggestion
                : matchingExtNetworkSuggestionsWithReqAppInteraction) {
            sendPostConnectionBroadcastIfAllowed(
                    matchingExtNetworkSuggestion.perAppInfo.packageName,
                    matchingExtNetworkSuggestion.wns);
        }
    }

    /**
     * Handle connection failure.
     *
     * @param network {@link WifiConfiguration} representing the network that connection failed to.
     * @param bssid BSSID of the network connection failed to if known, else null.
     */
    private void handleConnectionFailure(@NonNull WifiConfiguration network,
                                         @Nullable String bssid) {
        Set<ExtendedWifiNetworkSuggestion> matchingExtNetworkSuggestions =
                getNetworkSuggestionsForWifiConfiguration(network, bssid);
        if (mVerboseLoggingEnabled) {
            Log.v(TAG, "Network suggestions matching the connection failure "
                    + matchingExtNetworkSuggestions);
        }
        if (matchingExtNetworkSuggestions == null
                || matchingExtNetworkSuggestions.isEmpty()) return;

        mWifiMetrics.incrementNetworkSuggestionApiNumConnectFailure();
        // TODO (b/115504887, b/112196799): Blacklist the corresponding network suggestion if
        // the connection failed.
    }

    private void resetConnectionState() {
        mActiveNetworkSuggestionsMatchingConnection = null;
    }

    /**
     * Invoked by {@link ClientModeImpl} on end of connection attempt to a network.
     *
     * @param failureCode Failure codes representing {@link WifiMetrics.ConnectionEvent} codes.
     * @param network WifiConfiguration corresponding to the current network.
     * @param bssid BSSID of the current network.
     */
    public void handleConnectionAttemptEnded(
            int failureCode, @NonNull WifiConfiguration network, @Nullable String bssid) {
        if (mVerboseLoggingEnabled) {
            Log.v(TAG, "handleConnectionAttemptEnded " + failureCode + ", " + network);
        }
        resetConnectionState();
        if (failureCode == WifiMetrics.ConnectionEvent.FAILURE_NONE) {
            handleConnectionSuccess(network, bssid);
        } else {
            handleConnectionFailure(network, bssid);
        }
    }

    /**
     * Invoked by {@link ClientModeImpl} on disconnect from network.
     */
    public void handleDisconnect(@NonNull WifiConfiguration network, @NonNull String bssid) {
        if (mVerboseLoggingEnabled) {
            Log.v(TAG, "handleDisconnect " + network);
        }
        resetConnectionState();
    }

    /**
     * Dump of {@link WifiNetworkSuggestionsManager}.
     */
    public void dump(FileDescriptor fd, PrintWriter pw, String[] args) {
        pw.println("Dump of WifiNetworkSuggestionsManager");
        pw.println("WifiNetworkSuggestionsManager - Networks Begin ----");
        for (Map.Entry<String, PerAppInfo> networkSuggestionsEntry
                : mActiveNetworkSuggestionsPerApp.entrySet()) {
            pw.println("Package Name: " + networkSuggestionsEntry.getKey());
            PerAppInfo appInfo = networkSuggestionsEntry.getValue();
            pw.println("Has user approved: " + appInfo.hasUserApproved);
            for (ExtendedWifiNetworkSuggestion extNetworkSuggestion
                    : appInfo.extNetworkSuggestions) {
                pw.println("Network: " + extNetworkSuggestion);
            }
        }
        pw.println("WifiNetworkSuggestionsManager - Networks End ----");
        pw.println("WifiNetworkSuggestionsManager - Network Suggestions matching connection: "
                + mActiveNetworkSuggestionsMatchingConnection);
    }
}
<|MERGE_RESOLUTION|>--- conflicted
+++ resolved
@@ -111,11 +111,8 @@
     private final WifiMetrics mWifiMetrics;
     private final WifiInjector mWifiInjector;
     private final FrameworkFacade mFrameworkFacade;
-<<<<<<< HEAD
     private final WifiKeyStore mWifiKeyStore;
-=======
     private AlertDialog mAlertDialog;
->>>>>>> 2e69e4fe
 
     /**
      * Per app meta data to store network suggestions, status, etc for each app providing network
