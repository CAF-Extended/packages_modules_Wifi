<?xml version="1.0" encoding="utf-8"?>
<!-- Copyright (C) 2019 The Android Open Source Project

     Licensed under the Apache License, Version 2.0 (the "License");
     you may not use this file except in compliance with the License.
     You may obtain a copy of the License at

          http://www.apache.org/licenses/LICENSE-2.0

     Unless required by applicable law or agreed to in writing, software
     distributed under the License is distributed on an "AS IS" BASIS,
     WITHOUT WARRANTIES OR CONDITIONS OF ANY KIND, either express or implied.
     See the License for the specific language governing permissions and
     limitations under the License.
-->

<!-- These resources are around just to allow their values to be customized
     for different hardware and product builds.  Do not translate.

     NOTE: The naming convention is "config_camelCaseValue". Some legacy
     entries do not follow the convention, but all new entries should. -->

<resources xmlns:xliff="urn:oasis:names:tc:xliff:document:1.2">
    <!-- boolean indicating whether the WiFi chipset has 24GHz band support -->
    <bool translatable="false" name ="config_wifi24ghzSupport">true</bool>

    <!-- boolean indicating whether the WiFi chipset has 5GHz band support.
         Note: This config is replacing the config_wifi_dual_band_support
         since more bands may now be supported (such as 6GHz), the naming dual_band
         is no longer indicative, and a separate config now exists for each band -->
    <bool translatable="false" name ="config_wifi5ghzSupport">false</bool>

    <!-- boolean indicating whether the WiFi chipset has 6GHz band support -->
    <bool translatable="false" name ="config_wifi6ghzSupport">false</bool>

    <!-- boolean indicating whether the WiFi chipset has 60GHz band support -->
    <bool translatable="false" name ="config_wifi60ghzSupport">false</bool>

      <!-- Indicates that 11ax mode is supported on this device
           Note that if this flag is set to true, then 11ax is assumed to be supported.
           However, if it is left to the default value of false, the 11ax support will
           be checked via NL80211 interface -->
    <bool translatable="false" name="config_wifi11axSupportOverride">false</bool>

    <!-- Indicates whether to enable overriding the max number of spatial stream supported by the device
         If true, config_wifiFrameworkMaxNumSpatialStreamDeviceOverrideValue
         will be used to override the max number of spatial stream supported by the device.
         If false, it will be left to WifiCond to derive the value from NL80211 interface -->
    <bool translatable="false" name="config_wifiFrameworkMaxNumSpatialStreamDeviceOverrideEnable">true</bool>
    <integer translatable="false" name="config_wifiFrameworkMaxNumSpatialStreamDeviceOverrideValue">2</integer>

    <!-- Boolean indicating whether 802.11r Fast BSS Transition is enabled on this platform -->
    <bool translatable="false" name="config_wifi_fast_bss_transition_enabled">false</bool>

    <!-- Device type information conforming to Annex B format in WiFi Direct specification.
         The default represents a dual-mode smartphone -->
    <string translatable="false" name="config_wifi_p2p_device_type">10-0050F204-5</string>

    <!-- Boolean indicating whether the wifi chipset supports background scanning mechanism.
         This mechanism allows the host to remain in suspend state and the dongle to actively
         scan and wake the host when a configured SSID is detected by the dongle. This chipset
         capability can provide power savings when wifi needs to be always kept on. -->
    <bool translatable="false" name="config_wifi_background_scan_support">false</bool>

    <!-- Boolean indicating whether or not to revert to default country code when cellular
         radio is unable to find any MCC information to infer wifi country code from -->
    <bool translatable="false" name="config_wifi_revert_country_code_on_cellular_loss">false</bool>

    <!-- Integer size limit, in KB, for a single WifiLogger ringbuffer, in default logging mode -->
    <integer translatable="false" name="config_wifi_logger_ring_buffer_default_size_limit_kb">32</integer>

    <!-- Integer size limit, in KB, for a single WifiLogger ringbuffer, in verbose logging mode -->
    <integer translatable="false" name="config_wifi_logger_ring_buffer_verbose_size_limit_kb">1024</integer>

    <!-- Array indicating wifi fatal firmware alert error code list from driver -->
    <integer-array translatable="false" name="config_wifi_fatal_firmware_alert_error_code_list">
        <!-- Example:
        <item>0</item>
        <item>1</item>
        <item>2</item>
        -->
    </integer-array>

    <!-- Boolean indicating whether or not wifi should turn off when emergency call is made -->
    <bool translatable="false" name="config_wifi_turn_off_during_emergency_call">false</bool>

    <!-- Parameters for controlling network selection by the framework -->

    <!-- The ratio of the next two parameters is the multiplier that converts the estimated
         throughput in Mbps to score points. -->
    <integer translatable="false" name="config_wifiFrameworkThroughputBonusNumerator">120</integer>
    <integer translatable="false" name="config_wifiFrameworkThroughputBonusDenominator">433</integer>

    <!-- Maximum contribution (in score points) due to the estimated throughput. -->
    <integer translatable="false" name="config_wifiFrameworkThroughputBonusLimit">320</integer>

    <!-- The default values chosen here establish four non-overlapping categories:
             saved, unmetered
             unsaved, unmetered
             saved, metered
             unsaved, metered
         These values can be reduced to allow overlapping between categories. -->
    <integer translatable="false" name="config_wifiFrameworkSavedNetworkBonus">500</integer>
    <integer translatable="false" name="config_wifiFrameworkUnmeteredNetworkBonus">1000</integer>
    <!-- Integer specifying the minimum bonus for current network -->
    <integer translatable="false" name="config_wifiFrameworkCurrentNetworkBonusMin">20</integer>
    <!-- Integer specifying the percent bonus for current network. The percent is applied to
         the sum of rssi base score and throughput score-->
    <integer translatable="false" name="config_wifiFrameworkCurrentNetworkBonusPercent">20</integer>
    <integer translatable="false" name="config_wifiFrameworkSecureNetworkBonus">40</integer>

    <!-- The duration in minutes to strongly favor the last-selected network over other options. -->
    <integer translatable="false" name="config_wifiFrameworkLastSelectionMinutes">480</integer>

    <!-- Integer specifying the min packet Tx/Rx rates in packets per second to be considered
         active traffic so that network selection and scan could be skipped-->
    <integer translatable="false" name="config_wifiFrameworkMinPacketPerSecondActiveTraffic">16</integer>
    <!-- Integer specifying the min packet Tx/Rx rates in packets per second to be considered
         high traffic so that the device should stay on WiFi even if RSSI is very low -->
    <integer translatable="false" name="config_wifiFrameworkMinPacketPerSecondHighTraffic">100</integer>
    <!-- Integer parameters of the wifi to cellular handover feature
         wifi should not stick to bad networks -->
    <!-- Integer threshold for low network score, should be somewhat less than the entry threshhold -->
    <integer translatable="false" name="config_wifi_framework_wifi_score_bad_rssi_threshold_5GHz">-80</integer>
    <!-- Integer threshold, do not connect to APs with RSSI lower than the entry threshold -->
    <integer translatable="false" name="config_wifi_framework_wifi_score_entry_rssi_threshold_5GHz">-77</integer>
    <integer translatable="false" name="config_wifi_framework_wifi_score_low_rssi_threshold_5GHz">-70</integer>
    <integer translatable="false" name="config_wifi_framework_wifi_score_good_rssi_threshold_5GHz">-57</integer>
    <integer translatable="false" name="config_wifi_framework_wifi_score_bad_rssi_threshold_24GHz">-83</integer>
    <integer translatable="false" name="config_wifi_framework_wifi_score_entry_rssi_threshold_24GHz">-80</integer>
    <integer translatable="false" name="config_wifi_framework_wifi_score_low_rssi_threshold_24GHz">-73</integer>
    <integer translatable="false" name="config_wifi_framework_wifi_score_good_rssi_threshold_24GHz">-60</integer>
    <integer translatable="false" name="config_wifiFrameworkScoreBadRssiThreshold6ghz">-80</integer>
    <integer translatable="false" name="config_wifiFrameworkScoreEntryRssiThreshold6ghz">-77</integer>
    <integer translatable="false" name="config_wifiFrameworkScoreLowRssiThreshold6ghz">-70</integer>
    <integer translatable="false" name="config_wifiFrameworkScoreGoodRssiThreshold6ghz">-57</integer>

    <!-- Integer delay in milliseconds before shutting down soft AP when there
         are no connected devices. -->
    <integer translatable="false" name="config_wifiFrameworkSoftApShutDownTimeoutMilliseconds">600000</integer>

    <!-- Integer delay in milliseconds before shutting down idle soft AP instance.
         This timer is the inactivity timer for transitioning a Dual AP to Single AP mode
         by shutting down one of the APs that has been inactive/unused.
         If both APs in Dual AP mode are idle, it shuts down the AP in higher band. -->
    <integer translatable="false" name="config_wifiFrameworkSoftApShutDownIdleInstanceInBridgedModeTimeoutMillisecond">300000</integer>

    <!-- Integer indicating maximum hardware supported client number of soft ap -->
    <integer translatable="false" name="config_wifiHardwareSoftapMaxClientCount">16</integer>

    <!-- boolean indicating whether or not to reset channel configuration during cloud configuration restore -->
    <bool translatable="false" name ="config_wifiSoftapResetChannelConfig">true</bool>

    <!-- boolean indicating whether or not to reset hiddenSsid configuration during cloud configuration restore -->
    <bool translatable="false" name ="config_wifiSoftapResetHiddenConfig">true</bool>

    <!-- boolean indicating whether or not to reset user control configuration during cloud configuration restore -->
    <bool translatable="false" name ="config_wifiSoftapResetUserControlConfig">true</bool>

    <!-- boolean indicating whether or not to reset auto shotdown configuration during cloud configuration restore -->
    <bool translatable="false" name ="config_wifiSoftapResetAutoShutdownTimerConfig">true</bool>

    <!-- boolean indicating whether or not to reset max client setting configuration during cloud configuration restore -->
    <bool translatable="false" name ="config_wifiSoftapResetMaxClientSettingConfig">true</bool>

    <!-- List of allowed channels in 2GHz band for softap. If the device doesn't want to restrict
         channels this should be empty. Values is a comma separated channel string and/or channel
         range string like '1-6,11'. -->
    <string  translatable="false" name="config_wifiSoftap2gChannelList">1-11</string>

    <!-- List of allowed channels in 5GHz band for softap. If the device doesn't want to restrict
         channels this should be empty. Values is a comma separated channel string and/or channel
         range string like '36-48,149'. -->
    <string  translatable="false" name="config_wifiSoftap5gChannelList"></string>

    <!-- List of allowed channels in 6GHz band for softap. If the device doesn't want to restrict
         channels this should be empty. Values is a comma separated channel string and/or channel
         range string like '36-48,149'. -->
    <string  translatable="false" name="config_wifiSoftap6gChannelList"></string>

    <!-- List of allowed channels in 60GHz band for softap. If the device doesn't want to restrict
         channels this should be empty. Values is a comma separated channel string and/or channel
         range string like '1-2,4'. -->
    <string  translatable="false" name="config_wifiSoftap60gChannelList"></string>

    <!-- Integer indicating associated full scan max num active channels -->
    <integer translatable="false" name="config_wifi_framework_associated_partial_scan_max_num_active_channels">6</integer>

    <!-- Integer delay in milliseconds before set wlan interface up during watchdog recovery -->
    <integer translatable="false" name="config_wifi_framework_recovery_timeout_delay">2000</integer>

    <!-- Boolean indicating associated network selection is allowed -->
    <bool translatable="false" name="config_wifi_framework_enable_associated_network_selection">true</bool>

    <!-- Integer duration after connection that a user-selected network is considered sufficient (milliseconds) -->
    <integer translatable="false" name="config_wifiSufficientDurationAfterUserSelectionMilliseconds">60000</integer>

    <!-- Boolean indicating whether the wifi module should always scan the 6Ghz Preferred Scanning
         Channels when performing full connectivity scans.
         If set to true, the wifi module will scan 6Ghz PSC channels in addition to the 2.4Ghz,
         5Ghz, and 6Ghz channels co-located with 2.4/5Ghz APs when doing full connectivity scans.
         If set to false, the wifi module will only scan the 2.4Ghz, 5Ghz,
         and 6Ghz channels co-located with 2.4/5Ghz APs when doing full connectivity scans.-->
    <bool translatable="false" name="config_wifiEnable6ghzPscScanning">true</bool>

    <!-- Boolean indicating performing a partial initial scan is enabled -->
    <bool translatable="false" name="config_wifiEnablePartialInitialScan">false</bool>

    <!-- Integer for maximum number of channels to use in initial partial scan. If equals to 0, means add all available channels for networks -->
    <integer translatable="false" name="config_wifiInitialPartialScanChannelMaxCount">10</integer>

    <!-- Integer for maximum age for scan results used to identify channels for partial initial
         scan in minutes -->
    <integer translatable="false" name="config_wifiInitialPartialScanChannelCacheAgeMins">14400</integer>

    <!-- Boolean indicating enable or disable quick connect -->
    <bool translatable="false" name="config_wifi_framework_enable_quick_connect">false</bool>

    <!-- Integer for Wifi Partial scan results fetching period(in ms) -->
    <integer translatable="false" name="config_wifi_partial_scan_results_fetching_period_ms">0</integer>

    <!-- Wifi driver supports Beacon Protection for SoftAp -->
    <bool translatable="false" name="config_vendor_softap_beacon_protection_supported">false</bool>

    <!-- Wifi driver supports Ocv for SoftAp -->
    <bool translatable="false" name="config_vendor_softap_ocv_supported">false</bool>

    <!-- Boolean indicating whether single radio chain scan results are to be used for network selection -->
    <bool translatable="false" name="config_wifi_framework_use_single_radio_chain_scan_results_network_selection">true</bool>

    <!-- Boolean indicating that wifi may link networks whose gateways have not yet been determined -->
    <bool translatable="false" name="config_wifiAllowLinkingUnknownDefaultGatewayConfigurations">true</bool>

    <!-- Boolean indicating that enable roaming between linked networks -->
    <bool translatable="false" name="config_wifiEnableLinkedNetworkRoaming">true</bool>

    <!-- Boolean indicating that only configurations that have the same pre-shared key will be linked -->
    <bool translatable="false" name="config_wifi_only_link_same_credential_configurations">true</bool>

    <!-- Boolean indicating whether framework needs to set the tx power limit for meeting SAR requirements -->
    <bool translatable="false" name="config_wifi_framework_enable_sar_tx_power_limit">false</bool>

    <!-- Boolean indicating whether framework should use detection of softAP mode to set the tx
         power limit for meeting SAR requirements -->
    <bool translatable="false" name="config_wifi_framework_enable_soft_ap_sar_tx_power_limit">false</bool>

    <!-- Boolean indicating that softap passphrase need to enable ASCII encodable check -->
    <bool translatable="false" name="config_wifiSoftapPassphraseAsciiEncodableCheck">true</bool>

    <!-- Wifi Hal supports force client disconnect for softap -->
    <bool translatable="false" name="config_wifiSofapClientForceDisconnectSupported">true</bool>

    <!-- Wifi driver supports Automatic channel selection (ACS) for softap -->
    <bool translatable="false" name="config_wifi_softap_acs_supported">false</bool>

    <!-- Wifi driver supports WPA3 Simultaneous Authentication of Equals (WPA3-SAE) for softap -->
    <bool translatable="false" name="config_wifi_softap_sae_supported">false</bool>

    <!-- Wifi driver supports Mac address customization for softap -->
    <bool translatable="false" name="config_wifiSoftapMacAddressCustomizationSupported">true</bool>

    <!-- Wifi driver supports IEEE80211AC for softap -->
    <bool translatable="false" name="config_wifi_softap_ieee80211ac_supported">false</bool>

    <!-- Wifi driver supports IEEE80211AX for softap -->
    <bool translatable="false" name="config_wifiSoftapIeee80211axSupported">false</bool>

    <!-- Wifi driver supports IEEE80211AX single user beamformer for softap -->
    <bool translatable="false" name="config_wifiSoftapHeSuBeamformerSupported">false</bool>

    <!-- Wifi driver supports IEEE80211AX single user beamformee for softap -->
    <bool translatable="false" name="config_wifiSoftapHeSuBeamformeeSupported">false</bool>

    <!-- Wifi driver supports IEEE80211AX multiple user beamformer for softap -->
    <bool translatable="false" name="config_wifiSoftapHeMuBeamformerSupported">false</bool>

    <!-- Wifi driver supports IEEE80211AX TWT (Target Wake Time) for softap -->
    <bool translatable="false" name="config_wifiSoftapHeTwtSupported">false</bool>

    <!-- Wifi driver supports 2.4GHz band for softap when chip support 24GHz -->
    <bool translatable="false" name="config_wifiSoftap24ghzSupported">true</bool>

    <!-- Wifi driver supports 5GHz band for softap when chip support 5GHz -->
    <bool translatable="false" name="config_wifiSoftap5ghzSupported">true</bool>

    <!-- Wifi driver supports 6GHz band for softap when chip support 6GHz -->
    <bool translatable="false" name="config_wifiSoftap6ghzSupported">false</bool>

    <!-- Wifi driver supports 60GHz band for softap when chip support 60GHz -->
    <bool translatable="false" name="config_wifiSoftap60ghzSupported">false</bool>

    <!-- Indicates that local-only hotspot should be brought up at 6GHz if possible.
         This option is for automotive builds only (the one that have
         PackageManager#FEATURE_AUTOMOTIVE) -->
    <bool translatable="false" name="config_wifiLocalOnlyHotspot6ghz">false</bool>

    <!-- Indicates that local-only hotspot should be brought up at 5GHz if 6GHz is not enabled
         or feasible.  This option is for automotive builds only (the one that have
         PackageManager#FEATURE_AUTOMOTIVE) -->
    <bool translatable="false" name="config_wifi_local_only_hotspot_5ghz">false</bool>

    <!-- Indicates that connected MAC randomization is supported on this device -->
    <bool translatable="false" name="config_wifi_connected_mac_randomization_supported">false</bool>

    <!-- Indicates that enhanced MAC randomization is allowed on open networks that do not
     use captive portals -->
    <bool translatable="false" name="config_wifiAllowEnhancedMacRandomizationOnOpenSsids">false</bool>

    <!-- Indicates that p2p MAC randomization is supported on this device -->
    <bool translatable="false" name="config_wifi_p2p_mac_randomization_supported">false</bool>

    <!-- Indicates that AP mode MAC randomization is supported on this device -->
    <bool translatable="false" name="config_wifi_ap_mac_randomization_supported">true</bool>

    <!-- Indicates that bridged AP mode is supported on this device -->
    <bool translatable="false" name="config_wifiBridgedSoftApSupported">false</bool>

    <!-- Indicates that STA + bridged AP concurrency mode is supported on this device -->
    <bool translatable="false" name="config_wifiStaWithBridgedSoftApConcurrencySupported">false</bool>

    <!-- Indicates that dynamic country code update in AP mode is supported on this device -->
    <bool translatable="false" name="config_wifiSoftApDynamicCountryCodeUpdateSupported">false</bool>

    <!-- list of SSIDs to enable aggressive MAC randomization on -->
    <string-array translatable="false" name="config_wifi_aggressive_randomization_ssid_allowlist">
        <!-- SSIDs are expected in quoted format:
        <item>\"SSID_1\"</item>
        <item>\"SSID_2\"</item>
        -->
    </string-array>

    <!-- list of SSIDs to disable aggressive MAC randomization on. If a SSID is in both the
    allowlist and blocklist, then aggressive MAC randomization will still be disabled. -->
    <string-array translatable="false" name="config_wifi_aggressive_randomization_ssid_blocklist">
        <!-- SSIDs are expected in quoted format:
        <item>\"SSID_1\"</item>
        <item>\"SSID_2\"</item>
        -->
    </string-array>

    <!-- Duration in minutes a recent failure should be displayed in the wifi picker UI. -->
    <integer translatable="false" name="config_wifiRecentFailureReasonExpirationMinutes">30</integer>

    <!-- The minimum duration in minutes that all non-carrier-merged wifi becomes disabled when
    WifiManager#startRestrictingAutoJoinToSubscriptionId is called. -->
    <integer translatable="false"
             name="config_wifiAllNonCarrierMergedWifiMinDisableDurationMinutes">30</integer>

    <!-- Configures 2 things:
    1. The maximum duration in minutes that all non-carrier-merged wifi becomes disabled when
    WifiManager#startRestrictingAutoJoinToSubscriptionId is called.
    2. The maximum duration in minutes that a network is disabled when the user manually
    triggers the "disconnect" feature.-->
    <integer translatable="false"
             name="config_wifiAllNonCarrierMergedWifiMaxDisableDurationMinutes">480</integer>

    <!-- Indicates that wifi link probing is supported on this device -->
    <bool translatable="false" name="config_wifi_link_probing_supported">false</bool>

    <!-- Configure wifi tcp buffersizes in the form:
         rmem_min,rmem_def,rmem_max,wmem_min,wmem_def,wmem_max -->
    <string name="config_wifi_tcp_buffers" translatable="false">524288,1048576,2097152,262144,524288,1048576</string>

    <!-- Do not translate. Default access point SSID used for tethering -->
    <string name="wifi_tether_configure_ssid_default" translatable="false">AndroidAP</string>
    <!-- Do not translate. Default access point SSID used for local only hotspot -->
    <string name="wifi_localhotspot_configure_ssid_default" translatable="false">AndroidShare</string>

    <!-- Indicates that a full bugreport should be triggered when wifi diagnostics detects an error on non-user (i.e debug) builds -->
    <bool translatable="false" name="config_wifi_diagnostics_bugreport_enabled">false</bool>

    <!-- Indicates that wifi watchdog is enabled on this device -->
    <bool translatable="false" name="config_wifi_watchdog_enabled">true</bool>

    <!-- list of package names for which WifiManager.startScan() will not be throttled when the app
    is in foreground. -->
    <string-array translatable="false" name="config_wifiForegroundScanThrottleExceptionList">
        <!-- Below is a sample configuration for this list:
        <item>com.company1.example.test.name1</item>
        <item>com.company2.example.test.name2</item>
        -->
    </string-array>

    <!-- list of package names for which WifiManager.startScan() will not be throttled when the app
    is in background. -->
    <string-array translatable="false" name="config_wifiBackgroundScanThrottleExceptionList">
        <!-- Below is a sample configuration for this list:
        <item>com.company1.example.test.name1</item>
        <item>com.company2.example.test.name2</item>
        -->
    </string-array>

    <!--
    Controls the mapping between RSSI and RSSI levels.

    RSSI                                    RSSI Level
    (-infinity, thresholds[0])                       0
    [threshold[0], threshold[1])                     1
    [threshold[1], threshold[2])                     2
    ...                                            ...
    [threshold[len-2], threshold[len-1])         len-1
    [threshold[len-1], +infinity)                  len

    where:
        [a, b) is the range of integers `n` such that a <= n < b
        `threshold[i]` represents the i'th element of the config_wifiRssiLevelThresholds array
        and `len` is the length of the config_wifiRssiLevelThresholds array.
    -->
    <integer-array translatable="false" name="config_wifiRssiLevelThresholds">
                         <!-- RSSI                RSSI Level -->
        <item>-88</item> <!-- (-infinity, -88)             0 -->
        <item>-77</item> <!-- [-88, -77)                   1 -->
        <item>-66</item> <!-- [-77, -66)                   2 -->
        <item>-55</item> <!-- [-66, -55)                   3 -->
                         <!-- [-55, +infinity)             4 -->
    </integer-array>

    <!-- Array describing scanning schedule in seconds when device is disconnected and screen is on -->
    <integer-array translatable="false" name="config_wifiDisconnectedScanIntervalScheduleSec">
        <item>20</item>
        <item>40</item>
        <item>80</item>
        <item>160</item>
    </integer-array>

    <!-- Array describing scanning schedule in seconds when device is connected and screen is on -->
    <integer-array translatable="false" name="config_wifiConnectedScanIntervalScheduleSec">
        <item>20</item>
        <item>40</item>
        <item>80</item>
        <item>160</item>
    </integer-array>

    <!-- Integer specifying minimum wait time in seconds for next PNO scan when a network is found
    by PNO scan but gets rejected by Wifi Network Selector due to its low RSSI value-->
    <integer translatable="false" name="config_wifiPnoScanLowRssiNetworkRetryStartDelaySec"> 20 </integer>

    <!-- Integer specifying maximum wait time in seconds for next PNO scan when a network is found
    by PNO scan but gets rejected by Wifi Network Selector due to its low RSSI value-->
    <integer translatable="false" name="config_wifiPnoScanLowRssiNetworkRetryMaxDelaySec"> 80 </integer>

    <!-- Integer for minimum time between the last network selection and next high RSSI scan
         in seconds when device is connected and screen is on -->
    <integer translatable="false" name="config_wifiConnectedHighRssiScanMinimumWindowSizeSec"> 600 </integer>

    <!-- Array describing scanning schedule in seconds when device is connected and screen is on
         and the connected network is the only saved network.
         When this array is set to an empty array, the noraml connected scan schedule defined
         in config_wifiConnectedScanIntervalScheduleSec will be used -->
    <integer-array translatable="false" name="config_wifiSingleSavedNetworkConnectedScanIntervalScheduleSec">
    </integer-array>

    <!-- List of constants to indicate how many failures are needed to temporarily disable a network
    from auto-connect -->
    <integer translatable="false" name="config_wifiDisableReasonAssociationRejectionThreshold"> 3 </integer>
    <integer translatable="false" name="config_wifiDisableReasonAuthenticationFailureThreshold"> 3 </integer>
    <integer translatable="false" name="config_wifiDisableReasonDhcpFailureThreshold"> 2 </integer>
    <integer translatable="false" name="config_wifiDisableReasonNetworkNotFoundThreshold"> 2 </integer>

    <!-- List of constants that indicate the number of consecutive failures per type needed to block a BSSID.
    A blocked BSSID will not be considered in network selection and firmware roaming.-->
    <integer translatable="false" name="config_wifiBssidBlocklistMonitorApUnableToHandleNewStaThreshold"> 1 </integer>
    <integer translatable="false" name="config_wifiBssidBlocklistMonitorNetworkValidationFailureThreshold"> 1 </integer>
    <integer translatable="false" name="config_wifiBssidBlocklistMonitorWrongPasswordThreshold"> 1 </integer>
    <integer translatable="false" name="config_wifiBssidBlocklistMonitorEapFailureThreshold"> 1 </integer>
    <integer translatable="false" name="config_wifiBssidBlocklistMonitorAssociationRejectionThreshold"> 3 </integer>
    <integer translatable="false" name="config_wifiBssidBlocklistMonitorAssociationTimeoutThreshold"> 3 </integer>
    <integer translatable="false" name="config_wifiBssidBlocklistMonitorAuthenticationFailureThreshold"> 3 </integer>
    <integer translatable="false" name="config_wifiBssidBlocklistMonitorDhcpFailureThreshold"> 2 </integer>
    <integer translatable="false" name="config_wifiBssidBlocklistMonitorAbnormalDisconnectThreshold"> 3 </integer>
    <integer translatable="false" name="config_wifiBssidBlocklistMonitorNonlocalDisconnectConnectingThreshold"> 2 </integer>

    <!-- Base duration to block a BSSID after consecutive failures happen. (default = 5 mins)
    The blocklist duration is increased exponentially for a BSSID that consecutively gets added to the blocklist.
    ie. 5/10/20/40/80/160/320/640 minutes - capped at 640 minutes because the default for
    config_wifiBssidBlocklistMonitorFailureStreakCap is set to 7-->
    <integer translatable="false" name="config_wifiBssidBlocklistMonitorBaseBlockDurationMs"> 300000 </integer>

    <!-- Base duration to block a BSSID after the external connected scorer sets wifi as unusable.
    The block duration is increased exponentially if the same BSSID is repeated marked as unusable.
    ie. 0.5/1/2/4/8/16/32/64 minutes - capped at 64 minutes because the default for
    config_wifiBssidBlocklistMonitorFailureStreakCap is set to 7. The block duration is reset to
    the base value 3 hours after the latest connection to this BSSID. -->
    <integer translatable="false" name="config_wifiBssidBlocklistMonitorConnectedScoreBaseBlockDurationMs"> 30000 </integer>

    <!-- The failure streak is the number of times a BSSID consecutively gets blocked without ever
    successfully connecting in between, and is used to calculate the exponentially growing blocklist time.
    The config_wifiBssidBlocklistMonitorFailureStreakCap controls how many times the block duration
    could exponentially grow when a BSSID keeps failing.
    ie. A value of 0 means BSSIDs are always blocked for the flat base duration defined by
    config_wifiBssidBlocklistMonitorBaseBlockDurationMs. -->
    <integer translatable="false" name="config_wifiBssidBlocklistMonitorFailureStreakCap"> 7 </integer>

    <!-- If a non-locally generated disconnect happens within this time window after association,
    then count it as a failure with reason code REASON_ABNORMAL_DISCONNECT (default = 30 seconds) -->
    <integer translatable="false" name="config_wifiBssidBlocklistAbnormalDisconnectTimeWindowMs"> 30000 </integer>

    <!-- Indicates that hidden networks are to be scanned during scan only mode -->
    <bool translatable="false" name="config_wifiScanHiddenNetworksScanOnlyMode">false</bool>

    <!-- Enable logging WifiIsUnusableEvent in metrics which gets triggered when wifi becomes unusable. -->
    <bool translatable="false" name="config_wifiIsUnusableEventMetricsEnabled">true</bool>

    <!-- The minimum number of txBad the framework has to observe to trigger a wifi data stall. -->
    <integer translatable="false" name="config_wifiDataStallMinTxBad">1</integer>

    <!-- The minimum number of txSuccess the framework has to observe
         to trigger a wifi data stall when rxSuccess is 0. -->
    <integer translatable="false" name="config_wifiDataStallMinTxSuccessWithoutRx">50</integer>

    <!-- Enable logging Wifi LinkSpeedCounts in metrics. -->
    <bool translatable="false" name="config_wifiLinkSpeedMetricsEnabled">true</bool>

    <!-- Enable the PNO frequency culling optimization. -->
    <bool translatable="false" name="config_wifiPnoFrequencyCullingEnabled">true</bool>

    <!-- Enable the PNO frequency culling optimization. -->
    <bool translatable="false" name="config_wifiPnoRecencySortingEnabled">true</bool>

    <!-- Maximum number of SSIDs that can be PNO scanned concurrently-->
    <integer translatable="false" name="config_wifiMaxPnoSsidCount">16</integer>

    <!-- When disconnected and PNO scan is enabled, wake up to do a single scan every
    config_wifiPnoWatchdogIntervalMs in case PNO scan failed. (default = 20 minutes)-->
    <integer translatable="false" name="config_wifiPnoWatchdogIntervalMs">1200000</integer>

    <!-- Suspend optimization. -->
    <bool translatable="false" name="config_wifiSuspendOptimizationsEnabled">true</bool>

    <!-- Network selection optimization at DEVICE_MOBILITY_STATE_HIGH_MVMT -->
    <bool translatable="false" name="config_wifiHighMovementNetworkSelectionOptimizationEnabled">true</bool>

    <!-- Do a single scan when cell data loss is detected. -->
    <bool translatable="false" name="config_wifiScanOnCellularDataLossEnabled">false</bool>

    <!-- Duration for the delayed scan used to verify access points are staying relatively stationary
    to the device at high mobility state. (default = 10 seconds) -->
    <integer translatable="false" name="config_wifiHighMovementNetworkSelectionOptimizationScanDelayMs">10000</integer>

    <!-- When config_wifiHighMovementNetworkSelectionOptimizationEnabled is true, BSSIDs with RSSI
    from 2 consecutive scans that differ in either direction by more than this threshold will be
    filtered out from network selection. (default = 10 dBs) -->
    <integer translatable="false" name="config_wifiHighMovementNetworkSelectionOptimizationRssiDelta">10</integer>

    <!-- The estimate RSSI error margin in dBs to account minor differences in the environment and
    the device's orientation. -->
    <integer translatable="false" name="config_wifiEstimateRssiErrorMarginDb">5</integer>

    <!-- The interval in milliseconds at which wifi rtt ranging requests will be throttled when
         they are coming from the background apps (default = 30 mins). -->
    <integer translatable="false" name="config_wifiRttBackgroundExecGapMs">1800000</integer>

    <!-- Integer indicating the RSSI and link layer stats polling interval in milliseconds when device is connected and screen is on -->
    <integer translatable="false" name="config_wifiPollRssiIntervalMilliseconds">3000</integer>

    <!-- Override channel utilization estimation with fixed value -->
    <bool translatable="false" name="config_wifiChannelUtilizationOverrideEnabled">true</bool>
    <!-- Integer values represent the channel utilization in different RF bands when
          config_wifiChannelUtilizationOverridingEnabled is true.
         They should be set to [0, 255] corresponding to utilization ratio between 0 and 1 -->
    <integer translatable="false" name="config_wifiChannelUtilizationOverride2g">80</integer>
    <integer translatable="false" name="config_wifiChannelUtilizationOverride5g">15</integer>
    <integer translatable="false" name="config_wifiChannelUtilizationOverride6g">10</integer>

    <!-- Enable WPA2 to WPA3 auto-upgrade -->
    <bool translatable="false" name="config_wifiSaeUpgradeEnabled">true</bool>

    <!-- Enable WPA2 to WPA3 auto-upgrade offload to capable Driver/Firmware -->
    <bool translatable="false" name="config_wifiSaeUpgradeOffloadEnabled">false</bool>

    <!-- Enable Open to OWE auto-upgrade -->
    <bool translatable="false" name="config_wifiOweUpgradeEnabled">true</bool>

    <!-- Number of self recoveries to be attempted per hour. Any fatal errors beyond this will
         cause the wifi stack to turn wifi off and wait for user input.
         Set to 0 to turn off recovery attempts and always turn off wifi on failures -->
    <integer translatable="false" name="config_wifiMaxNativeFailureSelfRecoveryPerHour">2</integer>
    <!-- Ignore the open saved network if from carrier provisioning app, there is a same open suggestion and a secure suggestion from same carrier available -->
    <bool translatable="false" name="config_wifiIgnoreOpenSavedNetworkWhenSecureSuggestionAvailable">true</bool>

    <!-- Wifi driver Automatic channel selection (ACS) for softap to include DFS channels -->
    <bool translatable="false" name="config_wifiSoftapAcsIncludeDfs">false</bool>

    <!-- Initial PNO scan interval, in milliseconds, when the device is moving (i.e.
         WifiManager.DEVICE_MOBILITY_STATE_UNKNOWN, WifiManager.DEVICE_MOBILITY_STATE_HIGH_MVMT, or
         WifiManager.DEVICE_MOBILITY_STATE_LOW_MVMT).
         The scan interval backs off from this initial interval on subsequent scans.
         This scan is performed when screen is off and disconnected. -->
    <integer translatable="false" name="config_wifiMovingPnoScanIntervalMillis">20000</integer>

    <!-- Initial PNO scan interval, in milliseconds, when the device is stationary (i.e.
         WifiManager.DEVICE_MOBILITY_STATE_STATIONARY).
         The scan interval backs off from this initial interval on subsequent scans.
         This scan is performed when screen is off and disconnected. -->
    <integer translatable="false" name="config_wifiStationaryPnoScanIntervalMillis">60000</integer>

    <!-- integer indicating additional disconnect delay (in ms) after IMS onLost() indication is received -->
    <integer translatable="false" name="config_wifiDelayDisconnectOnImsLostMs">0</integer>

    <!-- Enable adding minimum confirmation duration when sending network score to connectivity service. -->
    <bool translatable="false" name="config_wifiMinConfirmationDurationSendNetworkScoreEnabled">false</bool>

    <!-- Enable Make-Before-Break Wifi network switching.
         Note: this is conditional on the device supporting dual concurrent STAs. -->
    <bool translatable="false" name="config_wifiMultiStaNetworkSwitchingMakeBeforeBreakEnabled">false</bool>
    <!-- Enable concurrent peer to peer + internet connectivity
         Note: this is conditional on the device supporting dual concurrent STAs. -->
    <bool translatable="false" name="config_wifiMultiStaLocalOnlyConcurrencyEnabled">false</bool>
    <!-- Enable concurrent restricted connectivity + internet connectivity
         Note: this is conditional on the device supporting dual concurrent STAs. -->
    <bool translatable="false" name="config_wifiMultiStaRestrictedConcurrencyEnabled">false</bool>
    <!-- Enable the default coex channel avoidance algorithm and disable the functionality of
         WifiManager#setCoexUnsafeChannels. -->
    <bool translatable="false" name="config_wifiDefaultCoexAlgorithmEnabled">false</bool>
    <!-- Filepath of the xml table of parameters used by Wifi coex channel avoidance. -->
    <string translatable="false" name="config_wifiCoexTableFilepath">/vendor/etc/wifi/coex_table.xml</string>
    <!-- A value to indicate how many failures are needed to temporarily or permanently
    (depends on config_wifiDisableReasonAuthenticationFailureCarrierSpecificDurationMs)
    disable a network from auto-connect based on Carrier requirement -->
    <integer translatable="false" name="config_wifiDisableReasonAuthenticationFailureCarrierSpecificThreshold">1</integer>
    <!-- A value to indicate the duration (in ms) to disable a network from auto-connect based on
    Carrier requirement. -1 represents disabling a network permanently -->
    <integer translatable="false" name="config_wifiDisableReasonAuthenticationFailureCarrierSpecificDurationMs">-1</integer>
    <!-- Flush ANQP cache on Wi-Fi toggle off event -->
    <bool translatable="false" name="config_wifiFlushAnqpCacheOnWifiToggleOffEvent">true</bool>

    <!-- Enable Aware NDP interface selection on interface that already has network set up.
     Note: the default AOSP Android does not support multiple networks on the same Aware NDI.
     Enabling this configuration will restore legacy behavior but may result in incorrect behavior.
     -->
    <bool translatable="false" name="config_wifiAllowMultipleNetworksOnSameAwareNdi">false</bool>

    <!-- Integer threshold for minimum packets required to notify clients of data activity -->
    <integer translatable="false" name="config_wifiTrafficPollerTxPacketThreshold">0</integer>
    <integer translatable="false" name="config_wifiTrafficPollerRxPacketThreshold">0</integer>

    <!-- A value to decide when NetworkCapabilities are updated to reflect the latest link
    bandwidth. If the bandwidth change is above this value, NetworkCapabilities are updated -->
    <integer translatable="false" name="config_wifiLinkBandwidthUpdateThresholdPercent">15</integer>

    <!-- Whether we should apply APF filters on non primary STA connections when STA + STA is active.
         Defaults to false since most wifi chips cannot support concurrent APF filter set needed for STA + STA-->
    <bool translatable="false" name="config_wifiEnableApfOnNonPrimarySta">false</bool>

    <!-- Whether to use the explicit vendor HAL API: IWifiStaIface.setRoamingState for disabling fw roaming (only needed if
         setting the bssid on the connection alone does not disable fw roaming on this chip) -->
    <bool translatable="false" name="config_wifiUseHalApiToDisableFwRoaming">false</bool>

    <!-- Indicates that SAE Hash-to-Element is supported on this device -->
    <bool translatable="false" name="config_wifiSaeH2eSupported">false</bool>

    <!-- Enable aggregation of Wifi link layer radio stats from all radios.
         Defaults to false will fetch radio stats only from Radio 0. This is to avoid
         incorrect behavior due to driver/firmware returning bogus radio stats from other radios.
         Note: Full DBS capable devices interested in radio stats from all the radios can enable this
         configuration. -->
    <bool translatable="false" name="config_wifiLinkLayerAllRadiosStatsAggregationEnabled">false</bool>

    <!-- Indicate the prefix of wifi p2p device name, the length should be between 1 ~ 28. -->
    <string translatable="false" name="config_wifiP2pDeviceNamePrefix">Android_</string>
    <!-- Indicate how many digits the postfix are. If the value is negative or smaller than 4,
         the postfix will fallback to the first digit of ANDROID_ID. -->
    <integer translatable="false" name="config_wifiP2pDeviceNamePostfixNumDigits">-1</integer>

    <!-- Integer threshold for max number of WifiConfigurations that can be saved on the device.
         A value of -1 indicates no limit. If a max number is specified, then under-used configs will
         be deleted to make room for new configs.-->
    <integer translatable="false" name="config_wifiMaxNumWifiConfigurations">-1</integer>

    <!-- Whether to allow Settings or SUW to create insecure Enterprise networks where server
         certificate is not validated, by not specifying a Root CA certificate and/or server domain
         name. It is STRONGLY RECOMMENDED to be set to false -->
    <bool translatable="false" name="config_wifiAllowInsecureEnterpriseConfigurationsForSettingsAndSUW">false</bool>

    <!-- Indicate the max lines for connectivity local log based on the device ram size -->
    <integer translatable="false" name="config_wifiConnectivityLocalLogMaxLinesLowRam">256</integer>
    <integer translatable="false" name="config_wifiConnectivityLocalLogMaxLinesHighRam">512</integer>

    <!-- Indicate max number of log records for WifiClientModeImpl -->
    <integer translatable="false" name="config_wifiClientModeImplNumLogRecs">100</integer>

    <!-- Wifi driver supports WPA3 Simultaneous Authentication of Equals (WPA3-OWE) for softap -->
    <bool translatable="false" name="config_vendor_wifi_softap_owe_supported">false</bool>
<<<<<<< HEAD
=======

    <!-- Indicate IP Reachability lost to be ignored after 10 sec of connection/roam -->
    <bool translatable="false" name="config_disconnectOnlyOnInitialIpReachability">true</bool>

    <!-- Boolean indicating that softAp configuration auto upgrade is disable -->
    <bool translatable="false" name="config_wifi_softap_upgrade">false</bool>
>>>>>>> 3241db73
</resources><|MERGE_RESOLUTION|>--- conflicted
+++ resolved
@@ -681,13 +681,10 @@
 
     <!-- Wifi driver supports WPA3 Simultaneous Authentication of Equals (WPA3-OWE) for softap -->
     <bool translatable="false" name="config_vendor_wifi_softap_owe_supported">false</bool>
-<<<<<<< HEAD
-=======
 
     <!-- Indicate IP Reachability lost to be ignored after 10 sec of connection/roam -->
     <bool translatable="false" name="config_disconnectOnlyOnInitialIpReachability">true</bool>
 
     <!-- Boolean indicating that softAp configuration auto upgrade is disable -->
     <bool translatable="false" name="config_wifi_softap_upgrade">false</bool>
->>>>>>> 3241db73
 </resources>