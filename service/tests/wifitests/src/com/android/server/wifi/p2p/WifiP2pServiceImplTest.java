--- conflicted
+++ resolved
@@ -4230,11 +4230,7 @@
 
         mTestThisDevice.wfdInfo = new WifiP2pWfdInfo();
         mTestThisDevice.wfdInfo.setEnabled(true);
-<<<<<<< HEAD
-        mTestThisDevice.wfdInfo.setWfdR2Device(WifiP2pWfdInfo.DEVICE_TYPE_WFD_SOURCE);
-=======
         mTestThisDevice.wfdInfo.setR2DeviceType(WifiP2pWfdInfo.DEVICE_TYPE_WFD_SOURCE);
->>>>>>> adde2325
         when(mWifiInjector.getWifiPermissionsWrapper()).thenReturn(mWifiPermissionsWrapper);
         when(mWifiPermissionsWrapper.getUidPermission(anyString(), anyInt()))
                 .thenReturn(PackageManager.PERMISSION_GRANTED);
@@ -4268,11 +4264,7 @@
 
         mTestThisDevice.wfdInfo = new WifiP2pWfdInfo();
         mTestThisDevice.wfdInfo.setEnabled(true);
-<<<<<<< HEAD
-        mTestThisDevice.wfdInfo.setWfdR2Device(WifiP2pWfdInfo.DEVICE_TYPE_WFD_SOURCE);
-=======
         mTestThisDevice.wfdInfo.setR2DeviceType(WifiP2pWfdInfo.DEVICE_TYPE_WFD_SOURCE);
->>>>>>> adde2325
         when(mWifiInjector.getWifiPermissionsWrapper()).thenReturn(mWifiPermissionsWrapper);
         when(mWifiPermissionsWrapper.getUidPermission(anyString(), anyInt()))
                 .thenReturn(PackageManager.PERMISSION_GRANTED);
