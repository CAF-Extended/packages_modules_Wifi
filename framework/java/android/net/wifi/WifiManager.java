/*
 * Copyright (C) 2008 The Android Open Source Project
 *
 * Licensed under the Apache License, Version 2.0 (the "License");
 * you may not use this file except in compliance with the License.
 * You may obtain a copy of the License at
 *
 *      http://www.apache.org/licenses/LICENSE-2.0
 *
 * Unless required by applicable law or agreed to in writing, software
 * distributed under the License is distributed on an "AS IS" BASIS,
 * WITHOUT WARRANTIES OR CONDITIONS OF ANY KIND, either express or implied.
 * See the License for the specific language governing permissions and
 * limitations under the License.
 */

package android.net.wifi;

import static android.Manifest.permission.ACCESS_FINE_LOCATION;
import static android.Manifest.permission.ACCESS_WIFI_STATE;
import static android.Manifest.permission.READ_WIFI_CREDENTIAL;

import android.annotation.CallbackExecutor;
import android.annotation.IntDef;
import android.annotation.IntRange;
import android.annotation.NonNull;
import android.annotation.Nullable;
import android.annotation.RequiresPermission;
import android.annotation.SdkConstant;
import android.annotation.SdkConstant.SdkConstantType;
import android.annotation.SuppressLint;
import android.annotation.SystemApi;
import android.annotation.SystemService;
import android.app.ActivityManager;
import android.compat.annotation.UnsupportedAppUsage;
import android.content.Context;
import android.net.ConnectivityManager;
import android.net.ConnectivityManager.NetworkCallback;
import android.net.DhcpInfo;
import android.net.LinkProperties;
import android.net.MacAddress;
import android.net.Network;
import android.net.NetworkCapabilities;
import android.net.NetworkStack;
import android.net.Uri;
import android.net.wifi.hotspot2.IProvisioningCallback;
import android.net.wifi.hotspot2.OsuProvider;
import android.net.wifi.hotspot2.PasspointConfiguration;
import android.net.wifi.hotspot2.ProvisioningCallback;
import android.os.Binder;
import android.os.Build;
import android.os.Handler;
import android.os.HandlerExecutor;
import android.os.IBinder;
import android.os.Looper;
import android.os.Parcel;
import android.os.Parcelable;
import android.os.RemoteException;
import android.os.WorkSource;
import android.os.connectivity.WifiActivityEnergyInfo;
import android.telephony.SubscriptionInfo;
import android.telephony.TelephonyManager;
import android.text.TextUtils;
import android.util.CloseGuard;
import android.util.Log;
import android.util.Pair;
import android.util.SparseArray;

import com.android.internal.annotations.GuardedBy;
import com.android.internal.annotations.VisibleForTesting;
import com.android.modules.utils.ParceledListSlice;
import com.android.modules.utils.build.SdkLevel;

import java.lang.annotation.Retention;
import java.lang.annotation.RetentionPolicy;
import java.lang.ref.Reference;
import java.lang.ref.WeakReference;
import java.net.InetAddress;
import java.util.ArrayList;
import java.util.Collections;
import java.util.HashMap;
import java.util.HashSet;
import java.util.List;
import java.util.Map;
import java.util.Objects;
import java.util.Set;
import java.util.StringTokenizer;
import java.util.concurrent.Executor;

/**
 * This class provides the primary API for managing all aspects of Wi-Fi
 * connectivity.
 * <p>
 * On releases before {@link android.os.Build.VERSION_CODES#N}, this object
 * should only be obtained from an {@linkplain Context#getApplicationContext()
 * application context}, and not from any other derived context to avoid memory
 * leaks within the calling process.
 * <p>
 * It deals with several categories of items:
 * </p>
 * <ul>
 * <li>The list of configured networks. The list can be viewed and updated, and
 * attributes of individual entries can be modified.</li>
 * <li>The currently active Wi-Fi network, if any. Connectivity can be
 * established or torn down, and dynamic information about the state of the
 * network can be queried.</li>
 * <li>Results of access point scans, containing enough information to make
 * decisions about what access point to connect to.</li>
 * <li>It defines the names of various Intent actions that are broadcast upon
 * any sort of change in Wi-Fi state.
 * </ul>
 * <p>
 * This is the API to use when performing Wi-Fi specific operations. To perform
 * operations that pertain to network connectivity at an abstract level, use
 * {@link android.net.ConnectivityManager}.
 * </p>
 */
@SystemService(Context.WIFI_SERVICE)
public class WifiManager {

    private static final String TAG = "WifiManager";
    // Supplicant error codes:
    /**
     * The error code if there was a problem authenticating.
     * @deprecated This is no longer supported.
     */
    @Deprecated
    public static final int ERROR_AUTHENTICATING = 1;

    /**
     * The reason code if there is no error during authentication.
     * It could also imply that there no authentication in progress,
     * this reason code also serves as a reset value.
     * @deprecated This is no longer supported.
     * @hide
     */
    @Deprecated
    public static final int ERROR_AUTH_FAILURE_NONE = 0;

    /**
     * The reason code if there was a timeout authenticating.
     * @deprecated This is no longer supported.
     * @hide
     */
    @Deprecated
    public static final int ERROR_AUTH_FAILURE_TIMEOUT = 1;

    /**
     * The reason code if there was a wrong password while
     * authenticating.
     * @deprecated This is no longer supported.
     * @hide
     */
    @Deprecated
    public static final int ERROR_AUTH_FAILURE_WRONG_PSWD = 2;

    /**
     * The reason code if there was EAP failure while
     * authenticating.
     * @deprecated This is no longer supported.
     * @hide
     */
    @Deprecated
    public static final int ERROR_AUTH_FAILURE_EAP_FAILURE = 3;

    /** @hide */
    public static final int NETWORK_SUGGESTIONS_MAX_PER_APP_LOW_RAM = 256;

    /** @hide */
    public static final int NETWORK_SUGGESTIONS_MAX_PER_APP_HIGH_RAM = 1024;

    /**
     * Reason code if all of the network suggestions were successfully added or removed.
     */
    public static final int STATUS_NETWORK_SUGGESTIONS_SUCCESS = 0;

    /**
     * Reason code if there was an internal error in the platform while processing the addition or
     * removal of suggestions.
     */
    public static final int STATUS_NETWORK_SUGGESTIONS_ERROR_INTERNAL = 1;

    /**
     * Reason code if the user has disallowed "android:change_wifi_state" app-ops from the app.
     * @see android.app.AppOpsManager#unsafeCheckOp(String, int, String).
     */
    public static final int STATUS_NETWORK_SUGGESTIONS_ERROR_APP_DISALLOWED = 2;

    /**
     * Reason code if one or more of the network suggestions added already exists in platform's
     * database.
     * Note: this code will not be returned with Android 11 as in-place modification is allowed,
     * please check {@link #addNetworkSuggestions(List)}.
     * @see WifiNetworkSuggestion#equals(Object)
     */
    public static final int STATUS_NETWORK_SUGGESTIONS_ERROR_ADD_DUPLICATE = 3;

    /**
     * Reason code if the number of network suggestions provided by the app crosses the max
     * threshold set per app.
     * The framework will reject all suggestions provided by {@link #addNetworkSuggestions(List)} if
     * the total size exceeds the limit.
     * @see #getMaxNumberOfNetworkSuggestionsPerApp()
     */
    public static final int STATUS_NETWORK_SUGGESTIONS_ERROR_ADD_EXCEEDS_MAX_PER_APP = 4;

    /**
     * Reason code if one or more of the network suggestions removed does not exist in platform's
     * database.
     * The framework won't remove any suggestions if one or more of suggestions provided
     * by {@link #removeNetworkSuggestions(List)} does not exist in database.
     * @see WifiNetworkSuggestion#equals(Object)
     */
    public static final int STATUS_NETWORK_SUGGESTIONS_ERROR_REMOVE_INVALID = 5;

    /**
     * Reason code if one or more of the network suggestions added is not allowed.
     * The framework will reject all suggestions provided by {@link #addNetworkSuggestions(List)}
     * if one or more of them is not allowed.
     * This error may be caused by suggestion is using SIM-based encryption method, but calling app
     * is not carrier privileged.
     */
    public static final int STATUS_NETWORK_SUGGESTIONS_ERROR_ADD_NOT_ALLOWED = 6;

    /**
     * Reason code if one or more of the network suggestions added is invalid. Framework will reject
     * all the suggestions in the list.
     * The framework will reject all suggestions provided by {@link #addNetworkSuggestions(List)}
     * if one or more of them is invalid.
     * Please use {@link WifiNetworkSuggestion.Builder} to create network suggestions.
     */
    public static final int STATUS_NETWORK_SUGGESTIONS_ERROR_ADD_INVALID = 7;

    /** @hide */
    @IntDef(prefix = { "STATUS_NETWORK_SUGGESTIONS_" }, value = {
            STATUS_NETWORK_SUGGESTIONS_SUCCESS,
            STATUS_NETWORK_SUGGESTIONS_ERROR_INTERNAL,
            STATUS_NETWORK_SUGGESTIONS_ERROR_APP_DISALLOWED,
            STATUS_NETWORK_SUGGESTIONS_ERROR_ADD_DUPLICATE,
            STATUS_NETWORK_SUGGESTIONS_ERROR_ADD_EXCEEDS_MAX_PER_APP,
            STATUS_NETWORK_SUGGESTIONS_ERROR_REMOVE_INVALID,
            STATUS_NETWORK_SUGGESTIONS_ERROR_ADD_NOT_ALLOWED,
            STATUS_NETWORK_SUGGESTIONS_ERROR_ADD_INVALID,
    })
    @Retention(RetentionPolicy.SOURCE)
    public @interface NetworkSuggestionsStatusCode {}

    /**
     * Reason code if suggested network connection attempt failed with an unknown failure.
     */
    public static final int STATUS_SUGGESTION_CONNECTION_FAILURE_UNKNOWN = 0;
    /**
     * Reason code if suggested network connection attempt failed with association failure.
     */
    public static final int STATUS_SUGGESTION_CONNECTION_FAILURE_ASSOCIATION = 1;
    /**
     * Reason code if suggested network connection attempt failed with an authentication failure.
     */
    public static final int STATUS_SUGGESTION_CONNECTION_FAILURE_AUTHENTICATION = 2;
    /**
     * Reason code if suggested network connection attempt failed with an IP provision failure.
     */
    public static final int STATUS_SUGGESTION_CONNECTION_FAILURE_IP_PROVISIONING = 3;

    /** @hide */
    @IntDef(prefix = {"STATUS_SUGGESTION_CONNECTION_FAILURE_"},
            value = {STATUS_SUGGESTION_CONNECTION_FAILURE_UNKNOWN,
                    STATUS_SUGGESTION_CONNECTION_FAILURE_ASSOCIATION,
                    STATUS_SUGGESTION_CONNECTION_FAILURE_AUTHENTICATION,
                    STATUS_SUGGESTION_CONNECTION_FAILURE_IP_PROVISIONING
    })
    @Retention(RetentionPolicy.SOURCE)
    public @interface SuggestionConnectionStatusCode {}

    /**
     * Status code if suggestion approval status is unknown, an App which hasn't made any
     * suggestions will get this code.
     */
    public static final int STATUS_SUGGESTION_APPROVAL_UNKNOWN = 0;

    /**
     * Status code if the calling app is still pending user approval for suggestions.
     */
    public static final int STATUS_SUGGESTION_APPROVAL_PENDING = 1;

    /**
     * Status code if the calling app got the user approval for suggestions.
     */
    public static final int STATUS_SUGGESTION_APPROVAL_APPROVED_BY_USER = 2;

    /**
     * Status code if the calling app suggestions were rejected by the user.
     */
    public static final int STATUS_SUGGESTION_APPROVAL_REJECTED_BY_USER = 3;

    /**
     * Status code if the calling app was approved by virtue of being a carrier privileged app.
     * @see TelephonyManager#hasCarrierPrivileges().
     */
    public static final int STATUS_SUGGESTION_APPROVAL_APPROVED_BY_CARRIER_PRIVILEGE = 4;

    /** @hide */
    @IntDef(prefix = {"STATUS_SUGGESTION_APPROVAL_"},
            value = {STATUS_SUGGESTION_APPROVAL_UNKNOWN,
                    STATUS_SUGGESTION_APPROVAL_PENDING,
                    STATUS_SUGGESTION_APPROVAL_APPROVED_BY_USER,
                    STATUS_SUGGESTION_APPROVAL_REJECTED_BY_USER,
                    STATUS_SUGGESTION_APPROVAL_APPROVED_BY_CARRIER_PRIVILEGE
            })
    @Retention(RetentionPolicy.SOURCE)
    public @interface SuggestionUserApprovalStatus {}

    /**
     * Broadcast intent action indicating whether Wi-Fi scanning is currently available.
     * Available extras:
     * - {@link #EXTRA_SCAN_AVAILABLE}
     */
    @SdkConstant(SdkConstantType.BROADCAST_INTENT_ACTION)
    public static final String ACTION_WIFI_SCAN_AVAILABILITY_CHANGED =
            "android.net.wifi.action.WIFI_SCAN_AVAILABILITY_CHANGED";

    /**
     * A boolean extra indicating whether scanning is currently available.
     * Sent in the broadcast {@link #ACTION_WIFI_SCAN_AVAILABILITY_CHANGED}.
     * Its value is true if scanning is currently available, false otherwise.
     */
    public static final String EXTRA_SCAN_AVAILABLE = "android.net.wifi.extra.SCAN_AVAILABLE";

    /**
     * Broadcast intent action indicating that the credential of a Wi-Fi network
     * has been changed. One extra provides the ssid of the network. Another
     * extra provides the event type, whether the credential is saved or forgot.
     * @hide
     */
    @SystemApi
    public static final String WIFI_CREDENTIAL_CHANGED_ACTION =
            "android.net.wifi.WIFI_CREDENTIAL_CHANGED";
    /** @hide */
    @SystemApi
    public static final String EXTRA_WIFI_CREDENTIAL_EVENT_TYPE = "et";
    /** @hide */
    @SystemApi
    public static final String EXTRA_WIFI_CREDENTIAL_SSID = "ssid";
    /** @hide */
    @SystemApi
    public static final int WIFI_CREDENTIAL_SAVED = 0;
    /** @hide */
    @SystemApi
    public static final int WIFI_CREDENTIAL_FORGOT = 1;

    /** @hide */
    @SystemApi
    public static final int PASSPOINT_HOME_NETWORK = 0;

    /** @hide */
    @SystemApi
    public static final int PASSPOINT_ROAMING_NETWORK = 1;

    /**
     * Broadcast intent action indicating that a Passpoint provider icon has been received.
     *
     * Included extras:
     * {@link #EXTRA_BSSID_LONG}
     * {@link #EXTRA_FILENAME}
     * {@link #EXTRA_ICON}
     *
     * Receiver Required Permission: android.Manifest.permission.ACCESS_WIFI_STATE
     *
     * <p>Note: The broadcast is only delivered to registered receivers - no manifest registered
     * components will be launched.
     *
     * @hide
     */
    public static final String ACTION_PASSPOINT_ICON = "android.net.wifi.action.PASSPOINT_ICON";
    /**
     * BSSID of an AP in long representation.  The {@link #EXTRA_BSSID} contains BSSID in
     * String representation.
     *
     * Retrieve with {@link android.content.Intent#getLongExtra(String, long)}.
     *
     * @hide
     */
    public static final String EXTRA_BSSID_LONG = "android.net.wifi.extra.BSSID_LONG";
    /**
     * Icon data.
     *
     * Retrieve with {@link android.content.Intent#getParcelableExtra(String)} and cast into
     * {@link android.graphics.drawable.Icon}.
     *
     * @hide
     */
    public static final String EXTRA_ICON = "android.net.wifi.extra.ICON";
    /**
     * Name of a file.
     *
     * Retrieve with {@link android.content.Intent#getStringExtra(String)}.
     *
     * @hide
     */
    public static final String EXTRA_FILENAME = "android.net.wifi.extra.FILENAME";

    /**
     * Broadcast intent action indicating a Passpoint OSU Providers List element has been received.
     *
     * Included extras:
     * {@link #EXTRA_BSSID_LONG}
     * {@link #EXTRA_ANQP_ELEMENT_DATA}
     *
     * Receiver Required Permission: android.Manifest.permission.ACCESS_WIFI_STATE
     *
     * <p>Note: The broadcast is only delivered to registered receivers - no manifest registered
     * components will be launched.
     *
     * @hide
     */
    public static final String ACTION_PASSPOINT_OSU_PROVIDERS_LIST =
            "android.net.wifi.action.PASSPOINT_OSU_PROVIDERS_LIST";
    /**
     * Raw binary data of an ANQP (Access Network Query Protocol) element.
     *
     * Retrieve with {@link android.content.Intent#getByteArrayExtra(String)}.
     *
     * @hide
     */
    public static final String EXTRA_ANQP_ELEMENT_DATA =
            "android.net.wifi.extra.ANQP_ELEMENT_DATA";

    /**
     * Broadcast intent action indicating that a Passpoint Deauth Imminent frame has been received.
     *
     * Included extras:
     * {@link #EXTRA_BSSID_LONG}
     * {@link #EXTRA_ESS}
     * {@link #EXTRA_DELAY}
     * {@link #EXTRA_URL}
     *
     * Receiver Required Permission: android.Manifest.permission.ACCESS_WIFI_STATE
     *
     * <p>Note: The broadcast is only delivered to registered receivers - no manifest registered
     * components will be launched.
     *
     * @hide
     */
    public static final String ACTION_PASSPOINT_DEAUTH_IMMINENT =
            "android.net.wifi.action.PASSPOINT_DEAUTH_IMMINENT";
    /**
     * Flag indicating BSS (Basic Service Set) or ESS (Extended Service Set). This will be set to
     * {@code true} for ESS.
     *
     * Retrieve with {@link android.content.Intent#getBooleanExtra(String, boolean)}.
     *
     * @hide
     */
    public static final String EXTRA_ESS = "android.net.wifi.extra.ESS";
    /**
     * Delay in seconds.
     *
     * Retrieve with {@link android.content.Intent#getIntExtra(String, int)}.
     *
     * @hide
     */
    public static final String EXTRA_DELAY = "android.net.wifi.extra.DELAY";

    /**
     * Broadcast intent action indicating a Passpoint subscription remediation frame has been
     * received.
     *
     * Included extras:
     * {@link #EXTRA_BSSID_LONG}
     * {@link #EXTRA_SUBSCRIPTION_REMEDIATION_METHOD}
     * {@link #EXTRA_URL}
     *
     * Receiver Required Permission: android.Manifest.permission.ACCESS_WIFI_STATE
     *
     * <p>Note: The broadcast is only delivered to registered receivers - no manifest registered
     * components will be launched.
     *
     * @hide
     */
    public static final String ACTION_PASSPOINT_SUBSCRIPTION_REMEDIATION =
            "android.net.wifi.action.PASSPOINT_SUBSCRIPTION_REMEDIATION";
    /**
     * The protocol supported by the subscription remediation server. The possible values are:
     * 0 - OMA DM
     * 1 - SOAP XML SPP
     *
     * Retrieve with {@link android.content.Intent#getIntExtra(String, int)}.
     *
     * @hide
     */
    public static final String EXTRA_SUBSCRIPTION_REMEDIATION_METHOD =
            "android.net.wifi.extra.SUBSCRIPTION_REMEDIATION_METHOD";

    /**
     * Activity Action: Receiver should launch Passpoint OSU (Online Sign Up) view.
     * Included extras:
     *
     * {@link #EXTRA_OSU_NETWORK}: {@link Network} instance associated with OSU AP.
     * {@link #EXTRA_URL}: String representation of a server URL used for OSU process.
     *
     * @hide
     */
    @SystemApi
    @SdkConstant(SdkConstantType.ACTIVITY_INTENT_ACTION)
    public static final String ACTION_PASSPOINT_LAUNCH_OSU_VIEW =
            "android.net.wifi.action.PASSPOINT_LAUNCH_OSU_VIEW";

    /**
     * The lookup key for a {@link android.net.Network} associated with a Passpoint OSU server.
     * Included in the {@link #ACTION_PASSPOINT_LAUNCH_OSU_VIEW} broadcast.
     *
     * Retrieve with {@link android.content.Intent#getParcelableExtra(String)}.
     *
     * @hide
     */
    @SystemApi
    public static final String EXTRA_OSU_NETWORK = "android.net.wifi.extra.OSU_NETWORK";

    /**
     * String representation of an URL for Passpoint OSU.
     * Included in the {@link #ACTION_PASSPOINT_LAUNCH_OSU_VIEW} broadcast.
     *
     * Retrieve with {@link android.content.Intent#getStringExtra(String)}.
     *
     * @hide
     */
    @SystemApi
    public static final String EXTRA_URL = "android.net.wifi.extra.URL";

    /**
     * Broadcast intent action indicating that Wi-Fi has been enabled, disabled,
     * enabling, disabling, or unknown. One extra provides this state as an int.
     * Another extra provides the previous state, if available.  No network-related
     * permissions are required to subscribe to this broadcast.
     *
     * <p class="note">This broadcast is not delivered to manifest receivers in
     * applications that target API version 26 or later.
     *
     * @see #EXTRA_WIFI_STATE
     * @see #EXTRA_PREVIOUS_WIFI_STATE
     */
    @SdkConstant(SdkConstantType.BROADCAST_INTENT_ACTION)
    public static final String WIFI_STATE_CHANGED_ACTION =
        "android.net.wifi.WIFI_STATE_CHANGED";
    /**
     * The lookup key for an int that indicates whether Wi-Fi is enabled,
     * disabled, enabling, disabling, or unknown.  Retrieve it with
     * {@link android.content.Intent#getIntExtra(String,int)}.
     *
     * @see #WIFI_STATE_DISABLED
     * @see #WIFI_STATE_DISABLING
     * @see #WIFI_STATE_ENABLED
     * @see #WIFI_STATE_ENABLING
     * @see #WIFI_STATE_UNKNOWN
     */
    public static final String EXTRA_WIFI_STATE = "wifi_state";
    /**
     * The previous Wi-Fi state.
     *
     * @see #EXTRA_WIFI_STATE
     */
    public static final String EXTRA_PREVIOUS_WIFI_STATE = "previous_wifi_state";

    /**
     * Wi-Fi is currently being disabled. The state will change to {@link #WIFI_STATE_DISABLED} if
     * it finishes successfully.
     *
     * @see #WIFI_STATE_CHANGED_ACTION
     * @see #getWifiState()
     */
    public static final int WIFI_STATE_DISABLING = 0;
    /**
     * Wi-Fi is disabled.
     *
     * @see #WIFI_STATE_CHANGED_ACTION
     * @see #getWifiState()
     */
    public static final int WIFI_STATE_DISABLED = 1;
    /**
     * Wi-Fi is currently being enabled. The state will change to {@link #WIFI_STATE_ENABLED} if
     * it finishes successfully.
     *
     * @see #WIFI_STATE_CHANGED_ACTION
     * @see #getWifiState()
     */
    public static final int WIFI_STATE_ENABLING = 2;
    /**
     * Wi-Fi is enabled.
     *
     * @see #WIFI_STATE_CHANGED_ACTION
     * @see #getWifiState()
     */
    public static final int WIFI_STATE_ENABLED = 3;
    /**
     * Wi-Fi is in an unknown state. This state will occur when an error happens while enabling
     * or disabling.
     *
     * @see #WIFI_STATE_CHANGED_ACTION
     * @see #getWifiState()
     */
    public static final int WIFI_STATE_UNKNOWN = 4;

    /**
     * Broadcast intent action indicating that Wi-Fi AP has been enabled, disabled,
     * enabling, disabling, or failed.
     *
     * @hide
     */
    @SystemApi
    public static final String WIFI_AP_STATE_CHANGED_ACTION =
        "android.net.wifi.WIFI_AP_STATE_CHANGED";

    /**
     * The lookup key for an int that indicates whether Wi-Fi AP is enabled,
     * disabled, enabling, disabling, or failed.  Retrieve it with
     * {@link android.content.Intent#getIntExtra(String,int)}.
     *
     * @see #WIFI_AP_STATE_DISABLED
     * @see #WIFI_AP_STATE_DISABLING
     * @see #WIFI_AP_STATE_ENABLED
     * @see #WIFI_AP_STATE_ENABLING
     * @see #WIFI_AP_STATE_FAILED
     *
     * @hide
     */
    @SystemApi
    public static final String EXTRA_WIFI_AP_STATE = "wifi_state";

    /**
     * An extra containing the int error code for Soft AP start failure.
     * Can be obtained from the {@link #WIFI_AP_STATE_CHANGED_ACTION} using
     * {@link android.content.Intent#getIntExtra}.
     * This extra will only be attached if {@link #EXTRA_WIFI_AP_STATE} is
     * attached and is equal to {@link #WIFI_AP_STATE_FAILED}.
     *
     * The error code will be one of:
     * {@link #SAP_START_FAILURE_GENERAL},
     * {@link #SAP_START_FAILURE_NO_CHANNEL},
     * {@link #SAP_START_FAILURE_UNSUPPORTED_CONFIGURATION}
     *
     * @hide
     */
    @SystemApi
    public static final String EXTRA_WIFI_AP_FAILURE_REASON =
            "android.net.wifi.extra.WIFI_AP_FAILURE_REASON";
    /**
     * The previous Wi-Fi state.
     *
     * @see #EXTRA_WIFI_AP_STATE
     *
     * @hide
     */
    @SystemApi
    public static final String EXTRA_PREVIOUS_WIFI_AP_STATE = "previous_wifi_state";
    /**
     * The lookup key for a String extra that stores the interface name used for the Soft AP.
     * This extra is included in the broadcast {@link #WIFI_AP_STATE_CHANGED_ACTION}.
     * Retrieve its value with {@link android.content.Intent#getStringExtra(String)}.
     *
     * @hide
     */
    @SystemApi
    public static final String EXTRA_WIFI_AP_INTERFACE_NAME =
            "android.net.wifi.extra.WIFI_AP_INTERFACE_NAME";
    /**
     * The lookup key for an int extra that stores the intended IP mode for this Soft AP.
     * One of {@link #IFACE_IP_MODE_TETHERED} or {@link #IFACE_IP_MODE_LOCAL_ONLY}.
     * This extra is included in the broadcast {@link #WIFI_AP_STATE_CHANGED_ACTION}.
     * Retrieve its value with {@link android.content.Intent#getIntExtra(String, int)}.
     *
     * @hide
     */
    @SystemApi
    public static final String EXTRA_WIFI_AP_MODE = "android.net.wifi.extra.WIFI_AP_MODE";

    /** @hide */
    @IntDef(flag = false, prefix = { "WIFI_AP_STATE_" }, value = {
        WIFI_AP_STATE_DISABLING,
        WIFI_AP_STATE_DISABLED,
        WIFI_AP_STATE_ENABLING,
        WIFI_AP_STATE_ENABLED,
        WIFI_AP_STATE_FAILED,
    })
    @Retention(RetentionPolicy.SOURCE)
    public @interface WifiApState {}

    /**
     * Wi-Fi AP is currently being disabled. The state will change to
     * {@link #WIFI_AP_STATE_DISABLED} if it finishes successfully.
     *
     * @see #WIFI_AP_STATE_CHANGED_ACTION
     * @see #getWifiApState()
     *
     * @hide
     */
    @SystemApi
    public static final int WIFI_AP_STATE_DISABLING = 10;
    /**
     * Wi-Fi AP is disabled.
     *
     * @see #WIFI_AP_STATE_CHANGED_ACTION
     * @see #getWifiState()
     *
     * @hide
     */
    @SystemApi
    public static final int WIFI_AP_STATE_DISABLED = 11;
    /**
     * Wi-Fi AP is currently being enabled. The state will change to
     * {@link #WIFI_AP_STATE_ENABLED} if it finishes successfully.
     *
     * @see #WIFI_AP_STATE_CHANGED_ACTION
     * @see #getWifiApState()
     *
     * @hide
     */
    @SystemApi
    public static final int WIFI_AP_STATE_ENABLING = 12;
    /**
     * Wi-Fi AP is enabled.
     *
     * @see #WIFI_AP_STATE_CHANGED_ACTION
     * @see #getWifiApState()
     *
     * @hide
     */
    @SystemApi
    public static final int WIFI_AP_STATE_ENABLED = 13;
    /**
     * Wi-Fi AP is in a failed state. This state will occur when an error occurs during
     * enabling or disabling
     *
     * @see #WIFI_AP_STATE_CHANGED_ACTION
     * @see #getWifiApState()
     *
     * @hide
     */
    @SystemApi
    public static final int WIFI_AP_STATE_FAILED = 14;

    /** @hide */
    @IntDef(flag = false, prefix = { "SAP_START_FAILURE_" }, value = {
        SAP_START_FAILURE_GENERAL,
        SAP_START_FAILURE_NO_CHANNEL,
        SAP_START_FAILURE_UNSUPPORTED_CONFIGURATION,
    })
    @Retention(RetentionPolicy.SOURCE)
    public @interface SapStartFailure {}

    /**
     *  All other reasons for AP start failure besides {@link #SAP_START_FAILURE_NO_CHANNEL} and
     *  {@link #SAP_START_FAILURE_UNSUPPORTED_CONFIGURATION}.
     *
     *  @hide
     */
    @SystemApi
    public static final int SAP_START_FAILURE_GENERAL= 0;

    /**
     *  If Wi-Fi AP start failed, this reason code means that no legal channel exists on user
     *  selected band due to regulatory constraints.
     *
     *  @hide
     */
    @SystemApi
    public static final int SAP_START_FAILURE_NO_CHANNEL = 1;

    /**
     *  If Wi-Fi AP start failed, this reason code means that the specified configuration
     *  is not supported by the current HAL version.
     *
     *  @hide
     */
    @SystemApi
    public static final int SAP_START_FAILURE_UNSUPPORTED_CONFIGURATION = 2;


    /** @hide */
    @IntDef(flag = false, prefix = { "SAP_CLIENT_BLOCKED_REASON_" }, value = {
        SAP_CLIENT_BLOCK_REASON_CODE_BLOCKED_BY_USER,
        SAP_CLIENT_BLOCK_REASON_CODE_NO_MORE_STAS,
    })
    @Retention(RetentionPolicy.SOURCE)
    public @interface SapClientBlockedReason {}

    /**
     *  If Soft Ap client is blocked, this reason code means that client doesn't exist in the
     *  specified configuration {@link SoftApConfiguration.Builder#setBlockedClientList(List)}
     *  and {@link SoftApConfiguration.Builder#setAllowedClientList(List)}
     *  and the {@link SoftApConfiguration.Builder#setClientControlByUserEnabled(boolean)}
     *  is configured as well.
     *  @hide
     */
    @SystemApi
    public static final int SAP_CLIENT_BLOCK_REASON_CODE_BLOCKED_BY_USER = 0;

    /**
     *  If Soft Ap client is blocked, this reason code means that no more clients can be
     *  associated to this AP since it reached maximum capacity. The maximum capacity is
     *  the minimum of {@link SoftApConfiguration.Builder#setMaxNumberOfClients(int)} and
     *  {@link SoftApCapability#getMaxSupportedClients} which get from
     *  {@link WifiManager.SoftApCallback#onCapabilityChanged(SoftApCapability)}.
     *
     *  @hide
     */
    @SystemApi
    public static final int SAP_CLIENT_BLOCK_REASON_CODE_NO_MORE_STAS = 1;

    /**
     * Client disconnected for unspecified reason. This could for example be because the AP is being
     * shut down.
     * @hide
     */
    public static final int SAP_CLIENT_DISCONNECT_REASON_CODE_UNSPECIFIED = 2;

    /** @hide */
    @Retention(RetentionPolicy.SOURCE)
    @IntDef(prefix = {"IFACE_IP_MODE_"}, value = {
            IFACE_IP_MODE_UNSPECIFIED,
            IFACE_IP_MODE_CONFIGURATION_ERROR,
            IFACE_IP_MODE_TETHERED,
            IFACE_IP_MODE_LOCAL_ONLY})
    public @interface IfaceIpMode {}

    /**
     * Interface IP mode unspecified.
     *
     * @see #updateInterfaceIpState(String, int)
     *
     * @hide
     */
    @SystemApi
    public static final int IFACE_IP_MODE_UNSPECIFIED = -1;

    /**
     * Interface IP mode for configuration error.
     *
     * @see #updateInterfaceIpState(String, int)
     *
     * @hide
     */
    @SystemApi
    public static final int IFACE_IP_MODE_CONFIGURATION_ERROR = 0;

    /**
     * Interface IP mode for tethering.
     *
     * @see #updateInterfaceIpState(String, int)
     *
     * @hide
     */
    @SystemApi
    public static final int IFACE_IP_MODE_TETHERED = 1;

    /**
     * Interface IP mode for Local Only Hotspot.
     *
     * @see #updateInterfaceIpState(String, int)
     *
     * @hide
     */
    @SystemApi
    public static final int IFACE_IP_MODE_LOCAL_ONLY = 2;

    /**
     * Broadcast intent action indicating that the wifi network settings
     * had been reset.
     *
     * Note: This intent is sent as a directed broadcast to each manifest registered receiver.
     * Intent will not be received by dynamically registered receivers.
     * @hide
     */
    @SystemApi
    @RequiresPermission(android.Manifest.permission.NETWORK_CARRIER_PROVISIONING)
    public static final String ACTION_NETWORK_SETTINGS_RESET =
            "android.net.wifi.action.NETWORK_SETTINGS_RESET";

    /**
     * Broadcast intent action indicating that the wifi network profiles provisioned
     * may need refresh.
     *
     * Note: This intent is sent as a directed broadcast to each manifest registered receiver;
     * And restricted to those apps which have the NETWORK_CARRIER_PROVISIONING permission.
     * Intent will not be received by dynamically registered receivers.
     * @hide
     */
    @SystemApi
    @RequiresPermission(android.Manifest.permission.NETWORK_CARRIER_PROVISIONING)
    public static final String ACTION_REFRESH_USER_PROVISIONING =
            "android.net.wifi.action.REFRESH_USER_PROVISIONING";

    /**
     * Broadcast intent action indicating that a connection to the supplicant has
     * been established (and it is now possible
     * to perform Wi-Fi operations) or the connection to the supplicant has been
     * lost. One extra provides the connection state as a boolean, where {@code true}
     * means CONNECTED.
     * @deprecated This is no longer supported.
     * @see #EXTRA_SUPPLICANT_CONNECTED
     */
    @Deprecated
    @SdkConstant(SdkConstantType.BROADCAST_INTENT_ACTION)
    public static final String SUPPLICANT_CONNECTION_CHANGE_ACTION =
        "android.net.wifi.supplicant.CONNECTION_CHANGE";
    /**
     * The lookup key for a boolean that indicates whether a connection to
     * the supplicant daemon has been gained or lost. {@code true} means
     * a connection now exists.
     * Retrieve it with {@link android.content.Intent#getBooleanExtra(String,boolean)}.
     * @deprecated This is no longer supported.
     */
    @Deprecated
    public static final String EXTRA_SUPPLICANT_CONNECTED = "connected";
    /**
     * Broadcast intent action indicating that the state of Wi-Fi connectivity
     * has changed. An extra provides the new state
     * in the form of a {@link android.net.NetworkInfo} object.  No network-related
     * permissions are required to subscribe to this broadcast.
     *
     * <p class="note">This broadcast is not delivered to manifest receivers in
     * applications that target API version 26 or later.
     * @see #EXTRA_NETWORK_INFO
     */
    @SdkConstant(SdkConstantType.BROADCAST_INTENT_ACTION)
    public static final String NETWORK_STATE_CHANGED_ACTION = "android.net.wifi.STATE_CHANGE";
    /**
     * The lookup key for a {@link android.net.NetworkInfo} object associated with the
     * Wi-Fi network. Retrieve with
     * {@link android.content.Intent#getParcelableExtra(String)}.
     */
    public static final String EXTRA_NETWORK_INFO = "networkInfo";
    /**
     * The lookup key for a String giving the BSSID of the access point to which
     * we are connected. No longer used.
     */
    @Deprecated
    public static final String EXTRA_BSSID = "bssid";
    /**
     * The lookup key for a {@link android.net.wifi.WifiInfo} object giving the
     * information about the access point to which we are connected.
     * No longer used.
     */
    @Deprecated
    public static final String EXTRA_WIFI_INFO = "wifiInfo";
    /**
     * Broadcast intent action indicating that the state of establishing a connection to
     * an access point has changed.One extra provides the new
     * {@link SupplicantState}. Note that the supplicant state is Wi-Fi specific, and
     * is not generally the most useful thing to look at if you are just interested in
     * the overall state of connectivity.
     * @see #EXTRA_NEW_STATE
     * @see #EXTRA_SUPPLICANT_ERROR
     * @deprecated This is no longer supported.
     */
    @Deprecated
    @SdkConstant(SdkConstantType.BROADCAST_INTENT_ACTION)
    public static final String SUPPLICANT_STATE_CHANGED_ACTION =
        "android.net.wifi.supplicant.STATE_CHANGE";
    /**
     * The lookup key for a {@link SupplicantState} describing the new state
     * Retrieve with
     * {@link android.content.Intent#getParcelableExtra(String)}.
     * @deprecated This is no longer supported.
     */
    @Deprecated
    public static final String EXTRA_NEW_STATE = "newState";

    /**
     * The lookup key for a {@link SupplicantState} describing the supplicant
     * error code if any
     * Retrieve with
     * {@link android.content.Intent#getIntExtra(String, int)}.
     * @see #ERROR_AUTHENTICATING
     * @deprecated This is no longer supported.
     */
    @Deprecated
    public static final String EXTRA_SUPPLICANT_ERROR = "supplicantError";

    /**
     * The lookup key for a {@link SupplicantState} describing the supplicant
     * error reason if any
     * Retrieve with
     * {@link android.content.Intent#getIntExtra(String, int)}.
     * @see #ERROR_AUTH_FAILURE_#REASON_CODE
     * @deprecated This is no longer supported.
     * @hide
     */
    @Deprecated
    public static final String EXTRA_SUPPLICANT_ERROR_REASON = "supplicantErrorReason";

    /**
     * Broadcast intent action indicating that the configured networks changed.
     * This can be as a result of adding/updating/deleting a network.
     * <br />
     * {@link #EXTRA_CHANGE_REASON} contains whether the configuration was added/changed/removed.
     * {@link #EXTRA_WIFI_CONFIGURATION} is never set beginning in
     * {@link android.os.Build.VERSION_CODES#R}.
     * {@link #EXTRA_MULTIPLE_NETWORKS_CHANGED} is set for backwards compatibility reasons, but
     * its value is always true beginning in {@link android.os.Build.VERSION_CODES#R}, even if only
     * a single network changed.
     * <br />
     * The {@link android.Manifest.permission#ACCESS_WIFI_STATE ACCESS_WIFI_STATE} permission is
     * required to receive this broadcast.
     *
     * @hide
     */
    @SystemApi
    public static final String CONFIGURED_NETWORKS_CHANGED_ACTION =
        "android.net.wifi.CONFIGURED_NETWORKS_CHANGE";
    /**
     * The lookup key for a {@link android.net.wifi.WifiConfiguration} object representing
     * the changed Wi-Fi configuration when the {@link #CONFIGURED_NETWORKS_CHANGED_ACTION}
     * broadcast is sent.
     * @deprecated This extra is never set beginning in {@link android.os.Build.VERSION_CODES#R},
     * regardless of the target SDK version. Use {@link #getConfiguredNetworks} to get the full list
     * of configured networks.
     * @hide
     */
    @Deprecated
    @SystemApi
    public static final String EXTRA_WIFI_CONFIGURATION = "wifiConfiguration";
    /**
     * Multiple network configurations have changed.
     * @see #CONFIGURED_NETWORKS_CHANGED_ACTION
     * @deprecated This extra's value is always true beginning in
     * {@link android.os.Build.VERSION_CODES#R}, regardless of the target SDK version.
     * @hide
     */
    @Deprecated
    @SystemApi
    public static final String EXTRA_MULTIPLE_NETWORKS_CHANGED = "multipleChanges";
    /**
     * The lookup key for an integer indicating the reason a Wi-Fi network configuration
     * has changed. One of {@link #CHANGE_REASON_ADDED}, {@link #CHANGE_REASON_REMOVED},
     * {@link #CHANGE_REASON_CONFIG_CHANGE}.
     *
     * @see #CONFIGURED_NETWORKS_CHANGED_ACTION
     * @hide
     */
    @SystemApi
    public static final String EXTRA_CHANGE_REASON = "changeReason";
    /**
     * The configuration is new and was added.
     * @hide
     */
    @SystemApi
    public static final int CHANGE_REASON_ADDED = 0;
    /**
     * The configuration was removed and is no longer present in the system's list of
     * configured networks.
     * @hide
     */
    @SystemApi
    public static final int CHANGE_REASON_REMOVED = 1;
    /**
     * The configuration has changed as a result of explicit action or because the system
     * took an automated action such as disabling a malfunctioning configuration.
     * @hide
     */
    @SystemApi
    public static final int CHANGE_REASON_CONFIG_CHANGE = 2;
    /**
     * An access point scan has completed, and results are available.
     * Call {@link #getScanResults()} to obtain the results.
     * The broadcast intent may contain an extra field with the key {@link #EXTRA_RESULTS_UPDATED}
     * and a {@code boolean} value indicating if the scan was successful.
     */
    @SdkConstant(SdkConstantType.BROADCAST_INTENT_ACTION)
    public static final String SCAN_RESULTS_AVAILABLE_ACTION = "android.net.wifi.SCAN_RESULTS";

    /**
     * Lookup key for a {@code boolean} extra in intent {@link #SCAN_RESULTS_AVAILABLE_ACTION}
     * representing if the scan was successful or not.
     * Scans may fail for multiple reasons, these may include:
     * <ol>
     * <li>An app requested too many scans in a certain period of time.
     * This may lead to additional scan request rejections via "scan throttling" for both
     * foreground and background apps.
     * Note: Apps holding android.Manifest.permission.NETWORK_SETTINGS permission are
     * exempted from scan throttling.
     * </li>
     * <li>The device is idle and scanning is disabled.</li>
     * <li>Wifi hardware reported a scan failure.</li>
     * </ol>
     * @return true scan was successful, results are updated
     * @return false scan was not successful, results haven't been updated since previous scan
     */
    public static final String EXTRA_RESULTS_UPDATED = "resultsUpdated";

    /**
     * A batch of access point scans has been completed and the results areavailable.
     * Call {@link #getBatchedScanResults()} to obtain the results.
     * @deprecated This API is nolonger supported.
     * Use {@link WifiScanner} API
     * @hide
     */
    @Deprecated
    @SdkConstant(SdkConstantType.BROADCAST_INTENT_ACTION)
    public static final String BATCHED_SCAN_RESULTS_AVAILABLE_ACTION =
            "android.net.wifi.BATCHED_RESULTS";

    /**
     * The RSSI (signal strength) has changed.
     *
     * Receiver Required Permission: android.Manifest.permission.ACCESS_WIFI_STATE
     * @see #EXTRA_NEW_RSSI
     */
    @SdkConstant(SdkConstantType.BROADCAST_INTENT_ACTION)
    public static final String RSSI_CHANGED_ACTION = "android.net.wifi.RSSI_CHANGED";
    /**
     * The lookup key for an {@code int} giving the new RSSI in dBm.
     */
    public static final String EXTRA_NEW_RSSI = "newRssi";

    /**
     * @see #ACTION_LINK_CONFIGURATION_CHANGED
     * @hide
     */
    @UnsupportedAppUsage(maxTargetSdk = Build.VERSION_CODES.R, trackingBug = 170729553)
    public static final String LINK_CONFIGURATION_CHANGED_ACTION =
            "android.net.wifi.LINK_CONFIGURATION_CHANGED";

    /**
     * Broadcast intent action indicating that the link configuration changed on wifi.
     * <br /> No permissions are required to listen to this broadcast.
     * @hide
     */
    @SystemApi
    public static final String ACTION_LINK_CONFIGURATION_CHANGED =
            // should be android.net.wifi.action.LINK_CONFIGURATION_CHANGED, but due to
            // @UnsupportedAppUsage leaving it as android.net.wifi.LINK_CONFIGURATION_CHANGED.
            LINK_CONFIGURATION_CHANGED_ACTION;

    /**
     * The lookup key for a {@link android.net.LinkProperties} object associated with the
     * Wi-Fi network.
     * Included in the {@link #ACTION_LINK_CONFIGURATION_CHANGED} broadcast.
     *
     * Retrieve with {@link android.content.Intent#getParcelableExtra(String)}.
     *
     * @deprecated this extra is no longer populated.
     *
     * @hide
     */
    @Deprecated
    @SystemApi
    public static final String EXTRA_LINK_PROPERTIES = "android.net.wifi.extra.LINK_PROPERTIES";

    /**
     * The lookup key for a {@link android.net.NetworkCapabilities} object associated with the
     * Wi-Fi network. Retrieve with
     * {@link android.content.Intent#getParcelableExtra(String)}.
     * @hide
     */
    public static final String EXTRA_NETWORK_CAPABILITIES = "networkCapabilities";

    /**
     * The network IDs of the configured networks could have changed.
     */
    @SdkConstant(SdkConstantType.BROADCAST_INTENT_ACTION)
    public static final String NETWORK_IDS_CHANGED_ACTION = "android.net.wifi.NETWORK_IDS_CHANGED";

    /**
     * Activity Action: Show a system activity that allows the user to enable
     * scans to be available even with Wi-Fi turned off.
     *
     * <p>Notification of the result of this activity is posted using the
     * {@link android.app.Activity#onActivityResult} callback. The
     * <code>resultCode</code>
     * will be {@link android.app.Activity#RESULT_OK} if scan always mode has
     * been turned on or {@link android.app.Activity#RESULT_CANCELED} if the user
     * has rejected the request or an error has occurred.
     */
    @SdkConstant(SdkConstantType.ACTIVITY_INTENT_ACTION)
    public static final String ACTION_REQUEST_SCAN_ALWAYS_AVAILABLE =
            "android.net.wifi.action.REQUEST_SCAN_ALWAYS_AVAILABLE";

    /**
     * Activity Action: Pick a Wi-Fi network to connect to.
     * <p>Input: Nothing.
     * <p>Output: Nothing.
     */
    @SdkConstant(SdkConstantType.ACTIVITY_INTENT_ACTION)
    public static final String ACTION_PICK_WIFI_NETWORK = "android.net.wifi.PICK_WIFI_NETWORK";

    /**
     * Activity Action: Receiver should show UI to get user approval to enable WiFi.
     * <p>Input: {@link android.content.Intent#EXTRA_PACKAGE_NAME} string extra with
     *           the name of the app requesting the action.
     * <p>Output: Nothing.
     * <p>No permissions are required to send this action.
     * @hide
     */
    @SystemApi
    @SdkConstant(SdkConstantType.ACTIVITY_INTENT_ACTION)
    public static final String ACTION_REQUEST_ENABLE = "android.net.wifi.action.REQUEST_ENABLE";

    /**
     * Activity Action: Receiver should show UI to get user approval to disable WiFi.
     * <p>Input: {@link android.content.Intent#EXTRA_PACKAGE_NAME} string extra with
     *           the name of the app requesting the action.
     * <p>Output: Nothing.
     * <p>No permissions are required to send this action.
     * @hide
     */
    @SystemApi
    @SdkConstant(SdkConstantType.ACTIVITY_INTENT_ACTION)
    public static final String ACTION_REQUEST_DISABLE = "android.net.wifi.action.REQUEST_DISABLE";

    /**
     * Directed broadcast intent action indicating that the device has connected to one of the
     * network suggestions provided by the app. This will be sent post connection to a network
     * which was created with {@link WifiNetworkSuggestion.Builder#setIsAppInteractionRequired(
     * boolean)}
     * flag set.
     * <p>
     * Note: The broadcast is sent to the app only if it holds
     * {@link android.Manifest.permission#ACCESS_FINE_LOCATION ACCESS_FINE_LOCATION} permission.
     *
     * @see #EXTRA_NETWORK_SUGGESTION
     */
    @SdkConstant(SdkConstantType.BROADCAST_INTENT_ACTION)
    public static final String ACTION_WIFI_NETWORK_SUGGESTION_POST_CONNECTION =
            "android.net.wifi.action.WIFI_NETWORK_SUGGESTION_POST_CONNECTION";
    /**
     * Sent as as a part of {@link #ACTION_WIFI_NETWORK_SUGGESTION_POST_CONNECTION} that holds
     * an instance of {@link WifiNetworkSuggestion} corresponding to the connected network.
     */
    public static final String EXTRA_NETWORK_SUGGESTION =
            "android.net.wifi.extra.NETWORK_SUGGESTION";

    /**
     * Internally used Wi-Fi lock mode representing the case were no locks are held.
     * @hide
     */
    public static final int WIFI_MODE_NO_LOCKS_HELD = 0;

    /**
     * In this Wi-Fi lock mode, Wi-Fi will be kept active,
     * and will behave normally, i.e., it will attempt to automatically
     * establish a connection to a remembered access point that is
     * within range, and will do periodic scans if there are remembered
     * access points but none are in range.
     *
     * @deprecated This API is non-functional and will have no impact.
     */
    @Deprecated
    public static final int WIFI_MODE_FULL = 1;

    /**
     * In this Wi-Fi lock mode, Wi-Fi will be kept active,
     * but the only operation that will be supported is initiation of
     * scans, and the subsequent reporting of scan results. No attempts
     * will be made to automatically connect to remembered access points,
     * nor will periodic scans be automatically performed looking for
     * remembered access points. Scans must be explicitly requested by
     * an application in this mode.
     *
     * @deprecated This API is non-functional and will have no impact.
     */
    @Deprecated
    public static final int WIFI_MODE_SCAN_ONLY = 2;

    /**
     * In this Wi-Fi lock mode, Wi-Fi will not go to power save.
     * This results in operating with low packet latency.
     * The lock is only active when the device is connected to an access point.
     * The lock is active even when the device screen is off or the acquiring application is
     * running in the background.
     * This mode will consume more power and hence should be used only
     * when there is a need for this tradeoff.
     * <p>
     * An example use case is when a voice connection needs to be
     * kept active even after the device screen goes off.
     * Holding a {@link #WIFI_MODE_FULL_HIGH_PERF} lock for the
     * duration of the voice call may improve the call quality.
     * <p>
     * When there is no support from the hardware, the {@link #WIFI_MODE_FULL_HIGH_PERF}
     * lock will have no impact.
     */
    public static final int WIFI_MODE_FULL_HIGH_PERF = 3;

    /**
     * In this Wi-Fi lock mode, Wi-Fi will operate with a priority to achieve low latency.
     * {@link #WIFI_MODE_FULL_LOW_LATENCY} lock has the following limitations:
     * <ol>
     * <li>The lock is only active when the device is connected to an access point.</li>
     * <li>The lock is only active when the screen is on.</li>
     * <li>The lock is only active when the acquiring app is running in the foreground.</li>
     * </ol>
     * Low latency mode optimizes for reduced packet latency,
     * and as a result other performance measures may suffer when there are trade-offs to make:
     * <ol>
     * <li>Battery life may be reduced.</li>
     * <li>Throughput may be reduced.</li>
     * <li>Frequency of Wi-Fi scanning may be reduced. This may result in: </li>
     * <ul>
     * <li>The device may not roam or switch to the AP with highest signal quality.</li>
     * <li>Location accuracy may be reduced.</li>
     * </ul>
     * </ol>
     * <p>
     * Example use cases are real time gaming or virtual reality applications where
     * low latency is a key factor for user experience.
     * <p>
     * Note: For an app which acquires both {@link #WIFI_MODE_FULL_LOW_LATENCY} and
     * {@link #WIFI_MODE_FULL_HIGH_PERF} locks, {@link #WIFI_MODE_FULL_LOW_LATENCY}
     * lock will be effective when app is running in foreground and screen is on,
     * while the {@link #WIFI_MODE_FULL_HIGH_PERF} lock will take effect otherwise.
     */
    public static final int WIFI_MODE_FULL_LOW_LATENCY = 4;


    /** Anything worse than or equal to this will show 0 bars. */
    @UnsupportedAppUsage
    private static final int MIN_RSSI = -100;

    /** Anything better than or equal to this will show the max bars. */
    @UnsupportedAppUsage
    private static final int MAX_RSSI = -55;

    /**
     * Number of RSSI levels used in the framework to initiate {@link #RSSI_CHANGED_ACTION}
     * broadcast, where each level corresponds to a range of RSSI values.
     * The {@link #RSSI_CHANGED_ACTION} broadcast will only fire if the RSSI
     * change is significant enough to change the RSSI signal level.
     * @hide
     */
    @UnsupportedAppUsage(maxTargetSdk = Build.VERSION_CODES.R, trackingBug = 170729553)
    public static final int RSSI_LEVELS = 5;

    //TODO (b/146346676): This needs to be removed, not used in the code.
    /**
     * Auto settings in the driver. The driver could choose to operate on both
     * 2.4 GHz and 5 GHz or make a dynamic decision on selecting the band.
     * @hide
     */
    @UnsupportedAppUsage
    public static final int WIFI_FREQUENCY_BAND_AUTO = 0;

    /**
     * Operation on 5 GHz alone
     * @hide
     */
    @UnsupportedAppUsage
    public static final int WIFI_FREQUENCY_BAND_5GHZ = 1;

    /**
     * Operation on 2.4 GHz alone
     * @hide
     */
    @UnsupportedAppUsage
    public static final int WIFI_FREQUENCY_BAND_2GHZ = 2;

    /** @hide */
    public static final boolean DEFAULT_POOR_NETWORK_AVOIDANCE_ENABLED = false;

    /**
     * Maximum number of active locks we allow.
     * This limit was added to prevent apps from creating a ridiculous number
     * of locks and crashing the system by overflowing the global ref table.
     */
    private static final int MAX_ACTIVE_LOCKS = 50;

    /** Indicates an invalid SSID. */
    public static final String UNKNOWN_SSID = "<unknown ssid>";

    /** @hide */
    public static final MacAddress ALL_ZEROS_MAC_ADDRESS =
            MacAddress.fromString("00:00:00:00:00:00");

    /* Number of currently active WifiLocks and MulticastLocks */
    @UnsupportedAppUsage
    private int mActiveLockCount;

    private Context mContext;
    @UnsupportedAppUsage
    IWifiManager mService;
    private final int mTargetSdkVersion;

    private Looper mLooper;
    private boolean mVerboseLoggingEnabled = false;

    private final Object mLock = new Object(); // lock guarding access to the following vars
    @GuardedBy("mLock")
    private LocalOnlyHotspotCallbackProxy mLOHSCallbackProxy;
    @GuardedBy("mLock")
    private LocalOnlyHotspotObserverProxy mLOHSObserverProxy;

    private static final SparseArray<IOnWifiUsabilityStatsListener>
            sOnWifiUsabilityStatsListenerMap = new SparseArray();
    private static final SparseArray<ISuggestionConnectionStatusListener>
            sSuggestionConnectionStatusListenerMap = new SparseArray();
    private static final SparseArray<ISuggestionUserApprovalStatusListener>
            sSuggestionUserApprovalStatusListenerMap = new SparseArray();
    private static final SparseArray<INetworkRequestMatchCallback>
            sNetworkRequestMatchCallbackMap = new SparseArray();
    private static final SparseArray<ITrafficStateCallback>
            sTrafficStateCallbackMap = new SparseArray();
    private static final SparseArray<ISoftApCallback> sSoftApCallbackMap = new SparseArray();

    /**
     * Create a new WifiManager instance.
     * Applications will almost always want to use
     * {@link android.content.Context#getSystemService Context.getSystemService} to retrieve
     * the standard {@link android.content.Context#WIFI_SERVICE Context.WIFI_SERVICE}.
     *
     * @param context the application context
     * @param service the Binder interface
     * @param looper the Looper used to deliver callbacks
     * @hide - hide this because it takes in a parameter of type IWifiManager, which
     * is a system private class.
     */
    public WifiManager(@NonNull Context context, @NonNull IWifiManager service,
        @NonNull Looper looper) {
        mContext = context;
        mService = service;
        mLooper = looper;
        mTargetSdkVersion = context.getApplicationInfo().targetSdkVersion;
        updateVerboseLoggingEnabledFromService();
    }

    /**
     * Return a list of all the networks configured for the current foreground
     * user.
     *
     * Not all fields of WifiConfiguration are returned. Only the following
     * fields are filled in:
     * <ul>
     * <li>networkId</li>
     * <li>SSID</li>
     * <li>BSSID</li>
     * <li>priority</li>
     * <li>allowedProtocols</li>
     * <li>allowedKeyManagement</li>
     * <li>allowedAuthAlgorithms</li>
     * <li>allowedPairwiseCiphers</li>
     * <li>allowedGroupCiphers</li>
     * <li>status</li>
     * </ul>
     * @return a list of network configurations in the form of a list
     * of {@link WifiConfiguration} objects.
     *
     * @deprecated
     * a) See {@link WifiNetworkSpecifier.Builder#build()} for new
     * mechanism to trigger connection to a Wi-Fi network.
     * b) See {@link #addNetworkSuggestions(List)},
     * {@link #removeNetworkSuggestions(List)} for new API to add Wi-Fi networks for consideration
     * when auto-connecting to wifi.
     * <b>Compatibility Note:</b> For applications targeting
     * {@link android.os.Build.VERSION_CODES#Q} or above, this API will always fail and return an
     * empty list.
     * <p>
     * Deprecation Exemptions:
     * <ul>
     * <li>Device Owner (DO), Profile Owner (PO) and system apps will have access to the full list.
     * <li>Callers with Carrier privilege will receive a restricted list only containing
     * configurations which they created.
     * </ul>
     */
    @Deprecated
    @RequiresPermission(allOf = {ACCESS_FINE_LOCATION, ACCESS_WIFI_STATE})
    public List<WifiConfiguration> getConfiguredNetworks() {
        try {
            ParceledListSlice<WifiConfiguration> parceledList =
                    mService.getConfiguredNetworks(mContext.getOpPackageName(),
                            mContext.getAttributionTag(), false);
            if (parceledList == null) {
                return Collections.emptyList();
            }
            return parceledList.getList();
        } catch (RemoteException e) {
            throw e.rethrowFromSystemServer();
        }
    }

    /**
     * Return a list of all the networks previously configured by the calling app. Can
     * be called by Device Owner (DO), Profile Owner (PO), Callers with Carrier privilege and
     * system apps.
     *
     * @return a list of network configurations in the form of a list
     * of {@link WifiConfiguration} objects.
     * @throws {@link java.lang.SecurityException} if the caller is allowed to call this API
     */
    @RequiresPermission(ACCESS_WIFI_STATE)
    @NonNull
    public List<WifiConfiguration> getCallerConfiguredNetworks() {
        if (!SdkLevel.isAtLeastS()) {
            throw new UnsupportedOperationException();
        }
        try {
            ParceledListSlice<WifiConfiguration> parceledList =
                    mService.getConfiguredNetworks(mContext.getOpPackageName(),
                            mContext.getAttributionTag(), true);
            if (parceledList == null) {
                return Collections.emptyList();
            }
            return parceledList.getList();
        } catch (RemoteException e) {
            throw e.rethrowFromSystemServer();
        }
    }


    /** @hide */
    @SystemApi
    @RequiresPermission(allOf = {ACCESS_FINE_LOCATION, ACCESS_WIFI_STATE, READ_WIFI_CREDENTIAL})
    public List<WifiConfiguration> getPrivilegedConfiguredNetworks() {
        try {
            ParceledListSlice<WifiConfiguration> parceledList =
                    mService.getPrivilegedConfiguredNetworks(mContext.getOpPackageName(),
                            mContext.getAttributionTag());
            if (parceledList == null) {
                return Collections.emptyList();
            }
            return parceledList.getList();
        } catch (RemoteException e) {
            throw e.rethrowFromSystemServer();
        }
    }

    /**
     * Returns a list of all matching WifiConfigurations for a given list of ScanResult.
     *
     * An empty list will be returned when no configurations are installed or if no configurations
     * match the ScanResult.
     *
     * @param scanResults a list of scanResult that represents the BSSID
     * @return List that consists of {@link WifiConfiguration} and corresponding scanResults per
     * network type({@link #PASSPOINT_HOME_NETWORK} and {@link #PASSPOINT_ROAMING_NETWORK}).
     * @hide
     */
    @SystemApi
    @RequiresPermission(anyOf = {
            android.Manifest.permission.NETWORK_SETTINGS,
            android.Manifest.permission.NETWORK_SETUP_WIZARD
    })
    @NonNull
    public List<Pair<WifiConfiguration, Map<Integer, List<ScanResult>>>> getAllMatchingWifiConfigs(
            @NonNull List<ScanResult> scanResults) {
        List<Pair<WifiConfiguration, Map<Integer, List<ScanResult>>>> configs = new ArrayList<>();
        try {
            Map<String, Map<Integer, List<ScanResult>>> results =
                    mService.getAllMatchingPasspointProfilesForScanResults(scanResults);
            if (results.isEmpty()) {
                return configs;
            }
            List<WifiConfiguration> wifiConfigurations =
                    mService.getWifiConfigsForPasspointProfiles(
                            new ArrayList<>(results.keySet()));
            for (WifiConfiguration configuration : wifiConfigurations) {
                Map<Integer, List<ScanResult>> scanResultsPerNetworkType =
                        results.get(configuration.getProfileKeyInternal());
                if (scanResultsPerNetworkType != null) {
                    configs.add(Pair.create(configuration, scanResultsPerNetworkType));
                }
            }
        } catch (RemoteException e) {
            throw e.rethrowFromSystemServer();
        }

        return configs;
    }

    /**
     * Retrieve a list of {@link WifiConfiguration} for available {@link WifiNetworkSuggestion}
     * matching the given list of {@link ScanResult}.
     *
     * An available {@link WifiNetworkSuggestion} must satisfy:
     * <ul>
     * <li> Matching one of the {@link ScanResult} from the given list.
     * <li> and {@link WifiNetworkSuggestion.Builder#setIsUserAllowedToManuallyConnect(boolean)} set
     * to true.
     * </ul>
     *
     * @param scanResults a list of scanResult.
     * @return a list of @link WifiConfiguration} for available {@link WifiNetworkSuggestion}
     * @hide
     */
    @SystemApi
    @RequiresPermission(anyOf = {
            android.Manifest.permission.NETWORK_SETTINGS,
            android.Manifest.permission.NETWORK_SETUP_WIZARD
    })
    @NonNull
    public List<WifiConfiguration> getWifiConfigForMatchedNetworkSuggestionsSharedWithUser(
            @NonNull List<ScanResult> scanResults) {
        try {
            return mService.getWifiConfigForMatchedNetworkSuggestionsSharedWithUser(scanResults);
        } catch (RemoteException e) {
            throw e.rethrowAsRuntimeException();
        }
    }

    /**
     * Returns a list of unique Hotspot 2.0 OSU (Online Sign-Up) providers associated with a given
     * list of ScanResult.
     *
     * An empty list will be returned if no match is found.
     *
     * @param scanResults a list of ScanResult
     * @return Map that consists {@link OsuProvider} and a list of matching {@link ScanResult}
     * @hide
     */
    @SystemApi
    @RequiresPermission(anyOf = {
            android.Manifest.permission.NETWORK_SETTINGS,
            android.Manifest.permission.NETWORK_SETUP_WIZARD
    })
    @NonNull
    public Map<OsuProvider, List<ScanResult>> getMatchingOsuProviders(
            @Nullable List<ScanResult> scanResults) {
        if (scanResults == null) {
            return new HashMap<>();
        }
        try {
            return mService.getMatchingOsuProviders(scanResults);
        } catch (RemoteException e) {
            throw e.rethrowFromSystemServer();
        }
    }

    /**
     * Returns the matching Passpoint R2 configurations for given OSU (Online Sign-Up) providers.
     *
     * Given a list of OSU providers, this only returns OSU providers that already have Passpoint R2
     * configurations in the device.
     * An empty map will be returned when there is no matching Passpoint R2 configuration for the
     * given OsuProviders.
     *
     * @param osuProviders a set of {@link OsuProvider}
     * @return Map that consists of {@link OsuProvider} and matching {@link PasspointConfiguration}.
     * @hide
     */
    @SystemApi
    @RequiresPermission(anyOf = {
            android.Manifest.permission.NETWORK_SETTINGS,
            android.Manifest.permission.NETWORK_SETUP_WIZARD
    })
    @NonNull
    public Map<OsuProvider, PasspointConfiguration> getMatchingPasspointConfigsForOsuProviders(
            @NonNull Set<OsuProvider> osuProviders) {
        try {
            return mService.getMatchingPasspointConfigsForOsuProviders(
                    new ArrayList<>(osuProviders));
        } catch (RemoteException e) {
            throw e.rethrowFromSystemServer();
        }
    }

    /**
     * Add a new network description to the set of configured networks.
     * The {@code networkId} field of the supplied configuration object
     * is ignored.
     * <p/>
     * The new network will be marked DISABLED by default. To enable it,
     * called {@link #enableNetwork}.
     *
     * @param config the set of variables that describe the configuration,
     *            contained in a {@link WifiConfiguration} object.
     *            If the {@link WifiConfiguration} has an Http Proxy set
     *            the calling app must be System, or be provisioned as the Profile or Device Owner.
     * @return the ID of the newly created network description. This is used in
     *         other operations to specified the network to be acted upon.
     *         Returns {@code -1} on failure.
     *
     * @deprecated
     * a) See {@link WifiNetworkSpecifier.Builder#build()} for new
     * mechanism to trigger connection to a Wi-Fi network.
     * b) See {@link #addNetworkSuggestions(List)},
     * {@link #removeNetworkSuggestions(List)} for new API to add Wi-Fi networks for consideration
     * when auto-connecting to wifi.
     * <b>Compatibility Note:</b> For applications targeting
     * {@link android.os.Build.VERSION_CODES#Q} or above, this API will always fail and return
     * {@code -1}.
     * <p>
     * Deprecation Exemptions:
     * <ul>
     * <li>Device Owner (DO), Profile Owner (PO) and system apps.
     * </ul>
     */
    @Deprecated
    public int addNetwork(WifiConfiguration config) {
        if (config == null) {
            return -1;
        }
        config.networkId = -1;
        return addOrUpdateNetwork(config);
    }

    /**
     * This is a new version of {@link #addNetwork(WifiConfiguration)} which returns more detailed
     * failure codes. The usage of this API is limited to Device Owner (DO), Profile Owner (PO),
     * system app, and privileged apps.
     * <p>
     * Add a new network description to the set of configured networks. The {@code networkId}
     * field of the supplied configuration object is ignored. The new network will be marked
     * DISABLED by default. To enable it, call {@link #enableNetwork}.
     * <p>
     * @param config the set of variables that describe the configuration,
     *            contained in a {@link WifiConfiguration} object.
     *            If the {@link WifiConfiguration} has an Http Proxy set
     *            the calling app must be System, or be provisioned as the Profile or Device Owner.
     * @return A {@link AddNetworkResult} Object.
     * @throws {@link SecurityException} if the calling app is not a Device Owner (DO),
     *                           Profile Owner (PO), system app, or a privileged app that has one of
     *                           the permissions required by this API.
     * @throws {@link IllegalArgumentException} if the input configuration is null.
     */
    @RequiresPermission(anyOf = {
            android.Manifest.permission.NETWORK_SETTINGS,
            android.Manifest.permission.NETWORK_STACK,
            android.Manifest.permission.NETWORK_SETUP_WIZARD,
            android.Manifest.permission.NETWORK_MANAGED_PROVISIONING
    })
    @NonNull
    public AddNetworkResult addNetworkPrivileged(@NonNull WifiConfiguration config) {
        if (config == null) throw new IllegalArgumentException("config cannot be null");
        config.networkId = -1;
        try {
            return mService.addOrUpdateNetworkPrivileged(config, mContext.getOpPackageName());
        } catch (RemoteException e) {
            throw e.rethrowFromSystemServer();
        }
    }

    /**
     * Provides the results of a call to {@link #addNetworkPrivileged(WifiConfiguration)}
     */
    public static final class AddNetworkResult implements Parcelable {
        /**
         * The operation has completed successfully.
         */
        public static final int STATUS_SUCCESS = 0;
        /**
         * The operation has failed due to an unknown reason.
         */
        public static final int STATUS_FAILURE_UNKNOWN = 1;
        /**
         * The calling app does not have permission to call this API.
         */
        public static final int STATUS_NO_PERMISSION = 2;
        /**
         * Generic failure code for adding a passpoint network.
         */
        public static final int STATUS_ADD_PASSPOINT_FAILURE = 3;
        /**
         * Generic failure code for adding a non-passpoint network.
         */
        public static final int STATUS_ADD_WIFI_CONFIG_FAILURE = 4;
        /**
         * The network configuration is invalid.
         */
        public static final int STATUS_INVALID_CONFIGURATION = 5;
        /**
         * The calling app has no permission to modify the configuration.
         */
        public static final int STATUS_NO_PERMISSION_MODIFY_CONFIG = 6;
        /**
         * The calling app has no permission to modify the proxy setting.
         */
        public static final int STATUS_NO_PERMISSION_MODIFY_PROXY_SETTING = 7;
        /**
         * The calling app has no permission to modify the MAC randomization setting.
         */
        public static final int STATUS_NO_PERMISSION_MODIFY_MAC_RANDOMIZATION = 8;
        /**
         * Internal failure in updating network keys..
         */
        public static final int STATUS_FAILURE_UPDATE_NETWORK_KEYS = 9;
        /**
         * The enterprise network is missing either the root CA or domain name.
         */
        public static final int STATUS_INVALID_CONFIGURATION_ENTERPRISE = 10;

        /** @hide */
        @IntDef(prefix = { "STATUS_" }, value = {
                STATUS_SUCCESS,
                STATUS_FAILURE_UNKNOWN,
                STATUS_NO_PERMISSION,
                STATUS_ADD_PASSPOINT_FAILURE,
                STATUS_ADD_WIFI_CONFIG_FAILURE,
                STATUS_INVALID_CONFIGURATION,
                STATUS_NO_PERMISSION_MODIFY_CONFIG,
                STATUS_NO_PERMISSION_MODIFY_PROXY_SETTING,
                STATUS_NO_PERMISSION_MODIFY_MAC_RANDOMIZATION,
                STATUS_FAILURE_UPDATE_NETWORK_KEYS,
                STATUS_INVALID_CONFIGURATION_ENTERPRISE,
        })
        @Retention(RetentionPolicy.SOURCE)
        public @interface AddNetworkStatusCode {}

        @Override
        public int describeContents() {
            return 0;
        }

        @Override
        public void writeToParcel(@NonNull Parcel dest, int flags) {
            dest.writeInt(statusCode);
            dest.writeInt(networkId);
        }

        /** Implement the Parcelable interface */
        public static final @android.annotation.NonNull Creator<AddNetworkResult> CREATOR =
                new Creator<AddNetworkResult>() {
                    public AddNetworkResult createFromParcel(Parcel in) {
                        return new AddNetworkResult(in.readInt(), in.readInt());
                    }

                    public AddNetworkResult[] newArray(int size) {
                        return new AddNetworkResult[size];
                    }
                };

        /**
         * One of the {@code STATUS_} values. If the operation is successful this field
         * will be set to {@code STATUS_SUCCESS}.
         */
        public final @AddNetworkStatusCode int statusCode;
        /**
         * The identifier of the added network, which could be used in other operations. This field
         * will be set to {@code -1} if the operation failed.
         */
        public final int networkId;

        public AddNetworkResult(@AddNetworkStatusCode int statusCode, int networkId) {
            this.statusCode = statusCode;
            this.networkId = networkId;
        }
    }

    /**
     * Update the network description of an existing configured network.
     *
     * @param config the set of variables that describe the configuration,
     *            contained in a {@link WifiConfiguration} object. It may
     *            be sparse, so that only the items that are being changed
     *            are non-<code>null</code>. The {@code networkId} field
     *            must be set to the ID of the existing network being updated.
     *            If the {@link WifiConfiguration} has an Http Proxy set
     *            the calling app must be System, or be provisioned as the Profile or Device Owner.
     * @return Returns the {@code networkId} of the supplied
     *         {@code WifiConfiguration} on success.
     *         <br/>
     *         Returns {@code -1} on failure, including when the {@code networkId}
     *         field of the {@code WifiConfiguration} does not refer to an
     *         existing network.
     *
     * @deprecated
     * a) See {@link WifiNetworkSpecifier.Builder#build()} for new
     * mechanism to trigger connection to a Wi-Fi network.
     * b) See {@link #addNetworkSuggestions(List)},
     * {@link #removeNetworkSuggestions(List)} for new API to add Wi-Fi networks for consideration
     * when auto-connecting to wifi.
     * <b>Compatibility Note:</b> For applications targeting
     * {@link android.os.Build.VERSION_CODES#Q} or above, this API will always fail and return
     * {@code -1}.
     * <p>
     * Deprecation Exemptions:
     * <ul>
     * <li>Device Owner (DO), Profile Owner (PO) and system apps.
     * </ul>
     */
    @Deprecated
    public int updateNetwork(WifiConfiguration config) {
        if (config == null || config.networkId < 0) {
            return -1;
        }
        return addOrUpdateNetwork(config);
    }

    /**
    * Get SoftAp Wi-Fi generation.
    *
    * @return Wi-Fi generation if SoftAp enabled or -1.
    *
    * @hide no intent to publish
    */
    public int getSoftApWifiStandard() {
        try {
            return mService.getSoftApWifiStandard();
        } catch (RemoteException e) {
            throw e.rethrowFromSystemServer();
        }
    }

    /**
     * Internal method for doing the RPC that creates a new network description
     * or updates an existing one.
     *
     * @param config The possibly sparse object containing the variables that
     *         are to set or updated in the network description.
     * @return the ID of the network on success, {@code -1} on failure.
     */
    private int addOrUpdateNetwork(WifiConfiguration config) {
        try {
            return mService.addOrUpdateNetwork(config, mContext.getOpPackageName());
        } catch (RemoteException e) {
            throw e.rethrowFromSystemServer();
        }
    }

    /**
     * Interface for indicating user selection from the list of networks presented in the
     * {@link NetworkRequestMatchCallback#onMatch(List)}.
     *
     * The platform will implement this callback and pass it along with the
     * {@link NetworkRequestMatchCallback#onUserSelectionCallbackRegistration(
     * NetworkRequestUserSelectionCallback)}. The UI component handling
     * {@link NetworkRequestMatchCallback} will invoke {@link #select(WifiConfiguration)} or
     * {@link #reject()} to return the user's selection back to the platform via this callback.
     * @hide
     */
    @SystemApi
    public interface NetworkRequestUserSelectionCallback {
        /**
         * User selected this network to connect to.
         * @param wifiConfiguration WifiConfiguration object corresponding to the network
         *                          user selected.
         */
        @SuppressLint("CallbackMethodName")
        default void select(@NonNull WifiConfiguration wifiConfiguration) {}

        /**
         * User rejected the app's request.
         */
        @SuppressLint("CallbackMethodName")
        default void reject() {}
    }

    /**
     * Interface for network request callback. Should be implemented by applications and passed when
     * calling {@link #registerNetworkRequestMatchCallback(Executor,
     * WifiManager.NetworkRequestMatchCallback)}.
     *
     * This is meant to be implemented by a UI component to present the user with a list of networks
     * matching the app's request. The user is allowed to pick one of these networks to connect to
     * or reject the request by the app.
     * @hide
     */
    @SystemApi
    public interface NetworkRequestMatchCallback {
        /**
         * Invoked to register a callback to be invoked to convey user selection. The callback
         * object passed in this method is to be invoked by the UI component after the service sends
         * a list of matching scan networks using {@link #onMatch(List)} and user picks a network
         * from that list.
         *
         * @param userSelectionCallback Callback object to send back the user selection.
         */
        default void onUserSelectionCallbackRegistration(
                @NonNull NetworkRequestUserSelectionCallback userSelectionCallback) {}

        /**
         * Invoked when the active network request is aborted, either because
         * <li> The app released the request, OR</li>
         * <li> Request was overridden by a new request</li>
         * This signals the end of processing for the current request and should stop the UI
         * component. No subsequent calls from the UI component will be handled by the platform.
         */
        default void onAbort() {}

        /**
         * Invoked when a network request initiated by an app matches some networks in scan results.
         * This may be invoked multiple times for a single network request as the platform finds new
         * matching networks in scan results.
         *
         * @param scanResults List of {@link ScanResult} objects corresponding to the networks
         *                    matching the request.
         */
        default void onMatch(@NonNull List<ScanResult> scanResults) {}

        /**
         * Invoked on a successful connection with the network that the user selected
         * via {@link NetworkRequestUserSelectionCallback}.
         *
         * @param wifiConfiguration WifiConfiguration object corresponding to the network that the
         *                          user selected.
         */
        default void onUserSelectionConnectSuccess(@NonNull WifiConfiguration wifiConfiguration) {}

        /**
         * Invoked on failure to establish connection with the network that the user selected
         * via {@link NetworkRequestUserSelectionCallback}.
         *
         * @param wifiConfiguration WifiConfiguration object corresponding to the network
         *                          user selected.
         */
        default void onUserSelectionConnectFailure(@NonNull WifiConfiguration wifiConfiguration) {}
    }

    /**
     * Callback proxy for NetworkRequestUserSelectionCallback objects.
     * @hide
     */
    private class NetworkRequestUserSelectionCallbackProxy implements
            NetworkRequestUserSelectionCallback {
        private final INetworkRequestUserSelectionCallback mCallback;

        NetworkRequestUserSelectionCallbackProxy(
                INetworkRequestUserSelectionCallback callback) {
            mCallback = callback;
        }

        @Override
        public void select(@NonNull WifiConfiguration wifiConfiguration) {
            if (mVerboseLoggingEnabled) {
                Log.v(TAG, "NetworkRequestUserSelectionCallbackProxy: select "
                        + "wificonfiguration: " + wifiConfiguration);
            }
            try {
                mCallback.select(wifiConfiguration);
            } catch (RemoteException e) {
                Log.e(TAG, "Failed to invoke onSelected", e);
                throw e.rethrowFromSystemServer();
            }
        }

        @Override
        public void reject() {
            if (mVerboseLoggingEnabled) {
                Log.v(TAG, "NetworkRequestUserSelectionCallbackProxy: reject");
            }
            try {
                mCallback.reject();
            } catch (RemoteException e) {
                Log.e(TAG, "Failed to invoke onRejected", e);
                throw e.rethrowFromSystemServer();
            }
        }
    }

    /**
     * Callback proxy for NetworkRequestMatchCallback objects.
     * @hide
     */
    private class NetworkRequestMatchCallbackProxy extends INetworkRequestMatchCallback.Stub {
        private final Executor mExecutor;
        private final NetworkRequestMatchCallback mCallback;

        NetworkRequestMatchCallbackProxy(Executor executor, NetworkRequestMatchCallback callback) {
            mExecutor = executor;
            mCallback = callback;
        }

        @Override
        public void onUserSelectionCallbackRegistration(
                INetworkRequestUserSelectionCallback userSelectionCallback) {
            if (mVerboseLoggingEnabled) {
                Log.v(TAG, "NetworkRequestMatchCallbackProxy: "
                        + "onUserSelectionCallbackRegistration callback: " + userSelectionCallback);
            }
            Binder.clearCallingIdentity();
            mExecutor.execute(() -> {
                mCallback.onUserSelectionCallbackRegistration(
                        new NetworkRequestUserSelectionCallbackProxy(userSelectionCallback));
            });
        }

        @Override
        public void onAbort() {
            if (mVerboseLoggingEnabled) {
                Log.v(TAG, "NetworkRequestMatchCallbackProxy: onAbort");
            }
            Binder.clearCallingIdentity();
            mExecutor.execute(() -> {
                mCallback.onAbort();
            });
        }

        @Override
        public void onMatch(List<ScanResult> scanResults) {
            if (mVerboseLoggingEnabled) {
                Log.v(TAG, "NetworkRequestMatchCallbackProxy: onMatch scanResults: "
                        + scanResults);
            }
            Binder.clearCallingIdentity();
            mExecutor.execute(() -> {
                mCallback.onMatch(scanResults);
            });
        }

        @Override
        public void onUserSelectionConnectSuccess(WifiConfiguration wifiConfiguration) {
            if (mVerboseLoggingEnabled) {
                Log.v(TAG, "NetworkRequestMatchCallbackProxy: onUserSelectionConnectSuccess "
                        + " wificonfiguration: " + wifiConfiguration);
            }
            Binder.clearCallingIdentity();
            mExecutor.execute(() -> {
                mCallback.onUserSelectionConnectSuccess(wifiConfiguration);
            });
        }

        @Override
        public void onUserSelectionConnectFailure(WifiConfiguration wifiConfiguration) {
            if (mVerboseLoggingEnabled) {
                Log.v(TAG, "NetworkRequestMatchCallbackProxy: onUserSelectionConnectFailure"
                        + " wificonfiguration: " + wifiConfiguration);
            }
            Binder.clearCallingIdentity();
            mExecutor.execute(() -> {
                mCallback.onUserSelectionConnectFailure(wifiConfiguration);
            });
        }
    }

    /**
     * Registers a callback for NetworkRequest matches. See {@link NetworkRequestMatchCallback}.
     * Caller can unregister a previously registered callback using
     * {@link #unregisterNetworkRequestMatchCallback(NetworkRequestMatchCallback)}
     * <p>
     * Applications should have the
     * {@link android.Manifest.permission#NETWORK_SETTINGS} permission. Callers
     * without the permission will trigger a {@link java.lang.SecurityException}.
     * <p>
     *
     * @param executor The Executor on whose thread to execute the callbacks of the {@code callback}
     *                 object.
     * @param callback Callback for network match events to register.
     * @hide
     */
    @SystemApi
    @RequiresPermission(android.Manifest.permission.NETWORK_SETTINGS)
    public void registerNetworkRequestMatchCallback(@NonNull @CallbackExecutor Executor executor,
            @NonNull NetworkRequestMatchCallback callback) {
        if (executor == null) throw new IllegalArgumentException("executor cannot be null");
        if (callback == null) throw new IllegalArgumentException("callback cannot be null");
        Log.v(TAG, "registerNetworkRequestMatchCallback: callback=" + callback
                + ", executor=" + executor);

        try {
            synchronized (sNetworkRequestMatchCallbackMap) {
                INetworkRequestMatchCallback.Stub binderCallback =
                        new NetworkRequestMatchCallbackProxy(executor, callback);
                sNetworkRequestMatchCallbackMap.put(System.identityHashCode(callback),
                        binderCallback);
                mService.registerNetworkRequestMatchCallback(binderCallback);
            }
        } catch (RemoteException e) {
            throw e.rethrowFromSystemServer();
        }
    }

    /**
     * Unregisters a callback for NetworkRequest matches. See {@link NetworkRequestMatchCallback}.
     * <p>
     * Applications should have the
     * {@link android.Manifest.permission#NETWORK_SETTINGS} permission. Callers
     * without the permission will trigger a {@link java.lang.SecurityException}.
     * <p>
     *
     * @param callback Callback for network match events to unregister.
     * @hide
     */
    @SystemApi
    @RequiresPermission(android.Manifest.permission.NETWORK_SETTINGS)
    public void unregisterNetworkRequestMatchCallback(
            @NonNull NetworkRequestMatchCallback callback) {
        if (callback == null) throw new IllegalArgumentException("callback cannot be null");
        Log.v(TAG, "unregisterNetworkRequestMatchCallback: callback=" + callback);

        try {
            synchronized (sNetworkRequestMatchCallbackMap) {
                int callbackIdentifier = System.identityHashCode(callback);
                if (!sNetworkRequestMatchCallbackMap.contains(callbackIdentifier)) {
                    Log.w(TAG, "Unknown external callback " + callbackIdentifier);
                    return;
                }
                mService.unregisterNetworkRequestMatchCallback(
                        sNetworkRequestMatchCallbackMap.get(callbackIdentifier));
                sNetworkRequestMatchCallbackMap.remove(callbackIdentifier);
            }
        } catch (RemoteException e) {
            throw e.rethrowFromSystemServer();
        }
    }

    /**
     * Privileged API to revoke all app state from wifi stack (equivalent to operations that the
     * wifi stack performs to clear state for an app that was uninstalled.
     * This removes:
     * <li> All saved networks or passpoint profiles added by the app </li>
     * <li> All previously approved peer to peer connection to access points initiated by the app
     * using {@link WifiNetworkSpecifier}</li>
     * <li> All network suggestions and approvals provided using {@link WifiNetworkSuggestion}</li>
     * <p>
     * @param targetAppUid UID of the app.
     * @param targetAppPackageName Package name of the app.
     * @hide
     */
    @SystemApi
    @RequiresPermission(android.Manifest.permission.NETWORK_SETTINGS)
    public void removeAppState(int targetAppUid, @NonNull String targetAppPackageName) {
        try {
            mService.removeAppState(targetAppUid, targetAppPackageName);
        } catch (RemoteException e) {
            throw e.rethrowAsRuntimeException();
        }
    }

    /**
     * Provide a list of network suggestions to the device. See {@link WifiNetworkSuggestion}
     * for a detailed explanation of the parameters.
     * When the device decides to connect to one of the provided network suggestions, platform sends
     * a directed broadcast {@link #ACTION_WIFI_NETWORK_SUGGESTION_POST_CONNECTION} to the app if
     * the network was created with
     * {@link WifiNetworkSuggestion.Builder#setIsAppInteractionRequired(boolean)} flag set and the
     * app holds {@link android.Manifest.permission#ACCESS_FINE_LOCATION ACCESS_FINE_LOCATION}
     * permission.
     *<p>
     * NOTE:
     * <li> These networks are just a suggestion to the platform. The platform will ultimately
     * decide on which network the device connects to. </li>
     * <li> When an app is uninstalled or disabled, all its suggested networks are discarded.
     * If the device is currently connected to a suggested network which is being removed then the
     * device will disconnect from that network.</li>
     * <li> If user reset network settings, all added suggestions will be discarded. Apps can use
     * {@link #getNetworkSuggestions()} to check if their suggestions are in the device.</li>
     * <li> In-place modification of existing suggestions are allowed.
     * <li> If the provided suggestions include any previously provided suggestions by the app,
     * previous suggestions will be updated.</li>
     * <li>If one of the provided suggestions marks a previously unmetered suggestion as metered and
     * the device is currently connected to that suggested network, then the device will disconnect
     * from that network. The system will immediately re-evaluate all the network candidates
     * and possibly reconnect back to the same suggestion. This disconnect is to make sure that any
     * traffic flowing over unmetered networks isn't accidentally continued over a metered network.
     * </li>
     * </li>
     *
     * @param networkSuggestions List of network suggestions provided by the app.
     * @return Status code for the operation. One of the STATUS_NETWORK_SUGGESTIONS_ values.
     * @throws {@link SecurityException} if the caller is missing required permissions.
     * @see WifiNetworkSuggestion#equals(Object)
     */
    @RequiresPermission(android.Manifest.permission.CHANGE_WIFI_STATE)
    public @NetworkSuggestionsStatusCode int addNetworkSuggestions(
            @NonNull List<WifiNetworkSuggestion> networkSuggestions) {
        try {
            return mService.addNetworkSuggestions(
                    networkSuggestions, mContext.getOpPackageName(), mContext.getAttributionTag());
        } catch (RemoteException e) {
            throw e.rethrowFromSystemServer();
        }
    }

    /**
     * Remove some or all of the network suggestions that were previously provided by the app.
     * If one of the suggestions being removed was used to establish connection to the current
     * network, then the device will immediately disconnect from that network.
     *
     * See {@link WifiNetworkSuggestion} for a detailed explanation of the parameters.
     * See {@link WifiNetworkSuggestion#equals(Object)} for the equivalence evaluation used.
     *
     * @param networkSuggestions List of network suggestions to be removed. Pass an empty list
     *                           to remove all the previous suggestions provided by the app.
     * @return Status code for the operation. One of the STATUS_NETWORK_SUGGESTIONS_ values.
     * Any matching suggestions are removed from the device and will not be considered for any
     * further connection attempts.
     */
    @RequiresPermission(android.Manifest.permission.CHANGE_WIFI_STATE)
    public @NetworkSuggestionsStatusCode int removeNetworkSuggestions(
            @NonNull List<WifiNetworkSuggestion> networkSuggestions) {
        try {
            return mService.removeNetworkSuggestions(
                    networkSuggestions, mContext.getOpPackageName());
        } catch (RemoteException e) {
            throw e.rethrowFromSystemServer();
        }
    }

    /**
     * Get all network suggestions provided by the calling app.
     * See {@link #addNetworkSuggestions(List)}
     * See {@link #removeNetworkSuggestions(List)}
     * @return a list of {@link WifiNetworkSuggestion}
     */
    @RequiresPermission(ACCESS_WIFI_STATE)
    public @NonNull List<WifiNetworkSuggestion> getNetworkSuggestions() {
        try {
            return mService.getNetworkSuggestions(mContext.getOpPackageName());
        } catch (RemoteException e) {
            throw e.rethrowAsRuntimeException();
        }
    }

    /**
     * Returns the max number of network suggestions that are allowed per app on the device.
     * @see #addNetworkSuggestions(List)
     * @see #removeNetworkSuggestions(List)
     */
    public int getMaxNumberOfNetworkSuggestionsPerApp() {
        return getMaxNumberOfNetworkSuggestionsPerApp(
                mContext.getSystemService(ActivityManager.class).isLowRamDevice());
    }

    /** @hide */
    public static int getMaxNumberOfNetworkSuggestionsPerApp(boolean isLowRamDevice) {
        return isLowRamDevice
                ? NETWORK_SUGGESTIONS_MAX_PER_APP_LOW_RAM
                : NETWORK_SUGGESTIONS_MAX_PER_APP_HIGH_RAM;
    }

    /**
     * Add or update a Passpoint configuration.  The configuration provides a credential
     * for connecting to Passpoint networks that are operated by the Passpoint
     * service provider specified in the configuration.
     *
     * Each configuration is uniquely identified by a unique key which depends on the contents of
     * the configuration. This allows the caller to install multiple profiles with the same FQDN
     * (Fully qualified domain name). Therefore, in order to update an existing profile, it is
     * first required to remove it using {@link WifiManager#removePasspointConfiguration(String)}.
     * Otherwise, a new profile will be added with both configuration.
     *
     * @param config The Passpoint configuration to be added
     * @throws IllegalArgumentException if configuration is invalid or Passpoint is not enabled on
     *                                  the device.
     *
     * Deprecated for general app usage - except DO/PO apps.
     * See {@link WifiNetworkSuggestion.Builder#setPasspointConfig(PasspointConfiguration)} to
     * create a passpoint suggestion.
     * See {@link #addNetworkSuggestions(List)}, {@link #removeNetworkSuggestions(List)} for new
     * API to add Wi-Fi networks for consideration when auto-connecting to wifi.
     * <b>Compatibility Note:</b> For applications targeting
     * {@link android.os.Build.VERSION_CODES#R} or above, this API will always fail and throw
     * {@link IllegalArgumentException}.
     * <p>
     * Deprecation Exemptions:
     * <ul>
     * <li>Device Owner (DO), Profile Owner (PO) and system apps.
     * </ul>
     */
    public void addOrUpdatePasspointConfiguration(PasspointConfiguration config) {
        try {
            if (!mService.addOrUpdatePasspointConfiguration(config, mContext.getOpPackageName())) {
                throw new IllegalArgumentException();
            }
        } catch (RemoteException e) {
            throw e.rethrowFromSystemServer();
        }
    }

    /**
     * Remove the Passpoint configuration identified by its FQDN (Fully Qualified Domain Name) added
     * by the caller.
     *
     * @param fqdn The FQDN of the Passpoint configuration added by the caller to be removed
     * @throws IllegalArgumentException if no configuration is associated with the given FQDN or
     *                                  Passpoint is not enabled on the device.
     * @deprecated This will be non-functional in a future release.
     */
    @Deprecated
    @RequiresPermission(anyOf = {
            android.Manifest.permission.NETWORK_SETTINGS,
            android.Manifest.permission.NETWORK_CARRIER_PROVISIONING
    })
    public void removePasspointConfiguration(String fqdn) {
        try {
            if (!mService.removePasspointConfiguration(fqdn, mContext.getOpPackageName())) {
                throw new IllegalArgumentException();
            }
        } catch (RemoteException e) {
            throw e.rethrowFromSystemServer();
        }
    }

    /**
     * Return the list of installed Passpoint configurations added by the caller.
     *
     * An empty list will be returned when no configurations are installed.
     *
     * @return A list of {@link PasspointConfiguration} added by the caller
     * @deprecated This will be non-functional in a future release.
     */
    @Deprecated
    @RequiresPermission(anyOf = {
            android.Manifest.permission.NETWORK_SETTINGS,
            android.Manifest.permission.NETWORK_SETUP_WIZARD
    })
    public List<PasspointConfiguration> getPasspointConfigurations() {
        try {
            return mService.getPasspointConfigurations(mContext.getOpPackageName());
        } catch (RemoteException e) {
            throw e.rethrowFromSystemServer();
        }
    }

    /**
     * Query for a Hotspot 2.0 release 2 OSU icon file. An {@link #ACTION_PASSPOINT_ICON} intent
     * will be broadcasted once the request is completed.  The presence of the intent extra
     * {@link #EXTRA_ICON} will indicate the result of the request.
     * A missing intent extra {@link #EXTRA_ICON} will indicate a failure.
     *
     * @param bssid The BSSID of the AP
     * @param fileName Name of the icon file (remote file) to query from the AP
     *
     * @throws UnsupportedOperationException if Passpoint is not enabled on the device.
     * @hide
     */
    public void queryPasspointIcon(long bssid, String fileName) {
        try {
            mService.queryPasspointIcon(bssid, fileName);
        } catch (RemoteException e) {
            throw e.rethrowFromSystemServer();
        }
    }

    /**
     * Match the currently associated network against the SP matching the given FQDN
     * @param fqdn FQDN of the SP
     * @return ordinal [HomeProvider, RoamingProvider, Incomplete, None, Declined]
     * @hide
     */
    public int matchProviderWithCurrentNetwork(String fqdn) {
        try {
            return mService.matchProviderWithCurrentNetwork(fqdn);
        } catch (RemoteException e) {
            throw e.rethrowFromSystemServer();
        }
    }

    /**
     * Remove the specified network from the list of configured networks.
     * This may result in the asynchronous delivery of state change
     * events.
     *
     * Applications are not allowed to remove networks created by other
     * applications.
     *
     * @param netId the ID of the network as returned by {@link #addNetwork} or {@link
     *        #getConfiguredNetworks}.
     * @return {@code true} if the operation succeeded
     *
     * @deprecated
     * a) See {@link WifiNetworkSpecifier.Builder#build()} for new
     * mechanism to trigger connection to a Wi-Fi network.
     * b) See {@link #addNetworkSuggestions(List)},
     * {@link #removeNetworkSuggestions(List)} for new API to add Wi-Fi networks for consideration
     * when auto-connecting to wifi.
     * <b>Compatibility Note:</b> For applications targeting
     * {@link android.os.Build.VERSION_CODES#Q} or above, this API will always fail and return
     * {@code false}.
     * <p>
     * Deprecation Exemptions:
     * <ul>
     * <li>Device Owner (DO), Profile Owner (PO) and system apps.
     * </ul>
     */
    @Deprecated
    public boolean removeNetwork(int netId) {
        try {
            return mService.removeNetwork(netId, mContext.getOpPackageName());
        } catch (RemoteException e) {
            throw e.rethrowFromSystemServer();
        }
    }

    /**
     * Remove all configured networks that were not created by the calling app. Can only
     * be called by a Device Owner (DO) app.
     *
     * @return {@code true} if at least one network is removed, {@code false} otherwise
     * @throws {@link java.lang.SecurityException} if the caller is not a Device Owner app
     */
    @RequiresPermission(android.Manifest.permission.CHANGE_WIFI_STATE)
    public boolean removeNonCallerConfiguredNetworks() {
        if (!SdkLevel.isAtLeastS()) {
            throw new UnsupportedOperationException();
        }
        try {
            return mService.removeNonCallerConfiguredNetworks(mContext.getOpPackageName());
        } catch (RemoteException e) {
            throw e.rethrowFromSystemServer();
        }
    }
    /**
     * Allow a previously configured network to be associated with. If
     * <code>attemptConnect</code> is true, an attempt to connect to the selected
     * network is initiated. This may result in the asynchronous delivery
     * of state change events.
     * <p>
     * <b>Note:</b> Network communication may not use Wi-Fi even if Wi-Fi is connected;
     * traffic may instead be sent through another network, such as cellular data,
     * Bluetooth tethering, or Ethernet. For example, traffic will never use a
     * Wi-Fi network that does not provide Internet access (e.g. a wireless
     * printer), if another network that does offer Internet access (e.g.
     * cellular data) is available. Applications that need to ensure that their
     * network traffic uses Wi-Fi should use APIs such as
     * {@link Network#bindSocket(java.net.Socket)},
     * {@link Network#openConnection(java.net.URL)}, or
     * {@link ConnectivityManager#bindProcessToNetwork} to do so.
     *
     * Applications are not allowed to enable networks created by other
     * applications.
     *
     * @param netId the ID of the network as returned by {@link #addNetwork} or {@link
     *        #getConfiguredNetworks}.
     * @param attemptConnect The way to select a particular network to connect to is specify
     *        {@code true} for this parameter.
     * @return {@code true} if the operation succeeded
     *
     * @deprecated
     * a) See {@link WifiNetworkSpecifier.Builder#build()} for new
     * mechanism to trigger connection to a Wi-Fi network.
     * b) See {@link #addNetworkSuggestions(List)},
     * {@link #removeNetworkSuggestions(List)} for new API to add Wi-Fi networks for consideration
     * when auto-connecting to wifi.
     * <b>Compatibility Note:</b> For applications targeting
     * {@link android.os.Build.VERSION_CODES#Q} or above, this API will always fail and return
     * {@code false}.
     * Deprecation Exemptions:
     * <ul>
     * <li>Device Owner (DO), Profile Owner (PO) and system apps.
     * </ul>
     */
    @Deprecated
    public boolean enableNetwork(int netId, boolean attemptConnect) {
        try {
            return mService.enableNetwork(netId, attemptConnect, mContext.getOpPackageName());
        } catch (RemoteException e) {
            throw e.rethrowFromSystemServer();
        }
    }

    /**
     * Disable a configured network. The specified network will not be
     * a candidate for associating. This may result in the asynchronous
     * delivery of state change events.
     *
     * Applications are not allowed to disable networks created by other
     * applications.
     *
     * @param netId the ID of the network as returned by {@link #addNetwork} or {@link
     *        #getConfiguredNetworks}.
     * @return {@code true} if the operation succeeded
     *
     * @deprecated
     * a) See {@link WifiNetworkSpecifier.Builder#build()} for new
     * mechanism to trigger connection to a Wi-Fi network.
     * b) See {@link #addNetworkSuggestions(List)},
     * {@link #removeNetworkSuggestions(List)} for new API to add Wi-Fi networks for consideration
     * when auto-connecting to wifi.
     * <b>Compatibility Note:</b> For applications targeting
     * {@link android.os.Build.VERSION_CODES#Q} or above, this API will always fail and return
     * {@code false}.
     * <p>
     * Deprecation Exemptions:
     * <ul>
     * <li>Device Owner (DO), Profile Owner (PO) and system apps.
     * </ul>
     */
    @Deprecated
    public boolean disableNetwork(int netId) {
        try {
            return mService.disableNetwork(netId, mContext.getOpPackageName());
        } catch (RemoteException e) {
            throw e.rethrowFromSystemServer();
        }
    }

    /**
     * Disassociate from the currently active access point. This may result
     * in the asynchronous delivery of state change events.
     * @return {@code true} if the operation succeeded
     *
     * @deprecated
     * a) See {@link WifiNetworkSpecifier.Builder#build()} for new
     * mechanism to trigger connection to a Wi-Fi network.
     * b) See {@link #addNetworkSuggestions(List)},
     * {@link #removeNetworkSuggestions(List)} for new API to add Wi-Fi networks for consideration
     * when auto-connecting to wifi.
     * <b>Compatibility Note:</b> For applications targeting
     * {@link android.os.Build.VERSION_CODES#Q} or above, this API will always fail and return
     * {@code false}.
     * <p>
     * Deprecation Exemptions:
     * <ul>
     * <li>Device Owner (DO), Profile Owner (PO) and system apps.
     * </ul>
     */
    @Deprecated
    public boolean disconnect() {
        try {
            return mService.disconnect(mContext.getOpPackageName());
        } catch (RemoteException e) {
            throw e.rethrowFromSystemServer();
        }
    }

    /**
     * Reconnect to the currently active access point, if we are currently
     * disconnected. This may result in the asynchronous delivery of state
     * change events.
     * @return {@code true} if the operation succeeded
     *
     * @deprecated
     * a) See {@link WifiNetworkSpecifier.Builder#build()} for new
     * mechanism to trigger connection to a Wi-Fi network.
     * b) See {@link #addNetworkSuggestions(List)},
     * {@link #removeNetworkSuggestions(List)} for new API to add Wi-Fi networks for consideration
     * when auto-connecting to wifi.
     * <b>Compatibility Note:</b> For applications targeting
     * {@link android.os.Build.VERSION_CODES#Q} or above, this API will always fail and return
     * {@code false}.
     * <p>
     * Deprecation Exemptions:
     * <ul>
     * <li>Device Owner (DO), Profile Owner (PO) and system apps.
     * </ul>
     */
    @Deprecated
    public boolean reconnect() {
        try {
            return mService.reconnect(mContext.getOpPackageName());
        } catch (RemoteException e) {
            throw e.rethrowFromSystemServer();
        }
    }

    /**
     * Reconnect to the currently active access point, even if we are already
     * connected. This may result in the asynchronous delivery of state
     * change events.
     * @return {@code true} if the operation succeeded
     *
     * @deprecated
     * a) See {@link WifiNetworkSpecifier.Builder#build()} for new
     * mechanism to trigger connection to a Wi-Fi network.
     * b) See {@link #addNetworkSuggestions(List)},
     * {@link #removeNetworkSuggestions(List)} for new API to add Wi-Fi networks for consideration
     * when auto-connecting to wifi.
     * <b>Compatibility Note:</b> For applications targeting
     * {@link android.os.Build.VERSION_CODES#Q} or above, this API will always return false.
     */
    @Deprecated
    public boolean reassociate() {
        try {
            return mService.reassociate(mContext.getOpPackageName());
        } catch (RemoteException e) {
            throw e.rethrowFromSystemServer();
        }
    }

    /**
     * Check that the supplicant daemon is responding to requests.
     * @return {@code true} if we were able to communicate with the supplicant and
     * it returned the expected response to the PING message.
     * @deprecated Will return the output of {@link #isWifiEnabled()} instead.
     */
    @Deprecated
    public boolean pingSupplicant() {
        return isWifiEnabled();
    }

    /** TODO(b/181364583): Convert all of these to 1 << X form. */
    /** @hide */
    public static final long WIFI_FEATURE_INFRA            = 0x0001L;  // Basic infrastructure mode
    /** @hide */
    public static final long WIFI_FEATURE_PASSPOINT        = 0x0004L;  // Support for GAS/ANQP
    /** @hide */
    public static final long WIFI_FEATURE_P2P              = 0x0008L;  // Wifi-Direct
    /** @hide */
    public static final long WIFI_FEATURE_MOBILE_HOTSPOT   = 0x0010L;  // Soft AP
    /** @hide */
    public static final long WIFI_FEATURE_SCANNER          = 0x0020L;  // WifiScanner APIs
    /** @hide */
    public static final long WIFI_FEATURE_AWARE            = 0x0040L;  // Wi-Fi AWare networking
    /** @hide */
    public static final long WIFI_FEATURE_D2D_RTT          = 0x0080L;  // Device-to-device RTT
    /** @hide */
    public static final long WIFI_FEATURE_D2AP_RTT         = 0x0100L;  // Device-to-AP RTT
    /** @hide */
    public static final long WIFI_FEATURE_BATCH_SCAN       = 0x0200L;  // Batched Scan (deprecated)
    /** @hide */
    public static final long WIFI_FEATURE_PNO              = 0x0400L;  // Preferred network offload
    /** @hide */
    public static final long WIFI_FEATURE_ADDITIONAL_STA   = 0x0800L;  // (unused)
    /** @hide */
    public static final long WIFI_FEATURE_TDLS             = 0x1000L;  // Tunnel directed link setup
    /** @hide */
    public static final long WIFI_FEATURE_TDLS_OFFCHANNEL  = 0x2000L;  // TDLS off channel
    /** @hide */
    public static final long WIFI_FEATURE_EPR              = 0x4000L;  // Enhanced power reporting
    /** @hide */
    public static final long WIFI_FEATURE_AP_STA           = 0x8000L;  // AP STA Concurrency
    /** @hide */
    public static final long WIFI_FEATURE_LINK_LAYER_STATS = 0x10000L; // Link layer stats
    /** @hide */
    public static final long WIFI_FEATURE_LOGGER           = 0x20000L; // WiFi Logger
    /** @hide */
    public static final long WIFI_FEATURE_HAL_EPNO         = 0x40000L; // Enhanced PNO
    /** @hide */
    public static final long WIFI_FEATURE_RSSI_MONITOR     = 0x80000L; // RSSI Monitor
    /** @hide */
    public static final long WIFI_FEATURE_MKEEP_ALIVE      = 0x100000L; // mkeep_alive
    /** @hide */
    public static final long WIFI_FEATURE_CONFIG_NDO       = 0x200000L; // ND offload
    /** @hide */
    public static final long WIFI_FEATURE_TRANSMIT_POWER   = 0x400000L; // Capture transmit power
    /** @hide */
    public static final long WIFI_FEATURE_CONTROL_ROAMING  = 0x800000L; // Control firmware roaming
    /** @hide */
    public static final long WIFI_FEATURE_IE_WHITELIST     = 0x1000000L; // Probe IE white listing
    /** @hide */
    public static final long WIFI_FEATURE_SCAN_RAND        = 0x2000000L; // Random MAC & Probe seq
    /** @hide */
    public static final long WIFI_FEATURE_TX_POWER_LIMIT   = 0x4000000L; // Set Tx power limit
    /** @hide */
    public static final long WIFI_FEATURE_WPA3_SAE         = 0x8000000L; // WPA3-Personal SAE
    /** @hide */
    public static final long WIFI_FEATURE_WPA3_SUITE_B     = 0x10000000L; // WPA3-Enterprise Suite-B
    /** @hide */
    public static final long WIFI_FEATURE_OWE              = 0x20000000L; // Enhanced Open
    /** @hide */
    public static final long WIFI_FEATURE_LOW_LATENCY      = 0x40000000L; // Low Latency modes
    /** @hide */
    public static final long WIFI_FEATURE_DPP              = 0x80000000L; // DPP (Easy-Connect)
    /** @hide */
    public static final long WIFI_FEATURE_P2P_RAND_MAC     = 0x100000000L; // Random P2P MAC
    /** @hide */
    public static final long WIFI_FEATURE_CONNECTED_RAND_MAC    = 0x200000000L; // Random STA MAC
    /** @hide */
    public static final long WIFI_FEATURE_AP_RAND_MAC      = 0x400000000L; // Random AP MAC
    /** @hide */
    public static final long WIFI_FEATURE_MBO              = 0x800000000L; // MBO Support
    /** @hide */
    public static final long WIFI_FEATURE_OCE              = 0x1000000000L; // OCE Support
    /** @hide */
    public static final long WIFI_FEATURE_WAPI             = 0x2000000000L; // WAPI

    /** @hide */
    public static final long WIFI_FEATURE_FILS_SHA256      = 0x4000000000L; // FILS-SHA256

    /** @hide */
    public static final long WIFI_FEATURE_FILS_SHA384      = 0x8000000000L; // FILS-SHA384

    /** @hide */
    public static final long WIFI_FEATURE_SAE_PK           = 0x10000000000L; // SAE-PK

    /** @hide */
    public static final long WIFI_FEATURE_STA_BRIDGED_AP   = 0x20000000000L; // STA + Bridged AP

    /** @hide */
    public static final long WIFI_FEATURE_BRIDGED_AP       = 0x40000000000L; // Bridged AP

    /** @hide */
    public static final long WIFI_FEATURE_INFRA_60G        = 0x80000000000L; // 60 GHz Band Support

    /**
     * Support for 2 STA's for the local-only (peer to peer) connection + internet connection
     * concurrency.
     * @hide
     */
    public static final long WIFI_FEATURE_ADDITIONAL_STA_LOCAL_ONLY = 0x100000000000L;

    /**
     * Support for 2 STA's for the make before break concurrency.
     * @hide
     */
    public static final long WIFI_FEATURE_ADDITIONAL_STA_MBB = 0x200000000000L;

    /**
     * Support for 2 STA's for the restricted connection + internet connection concurrency.
     * @hide
     */
    public static final long WIFI_FEATURE_ADDITIONAL_STA_RESTRICTED = 0x400000000000L;

    /**
     * DPP (Easy-Connect) Enrollee Responder mode support
     * @hide
     */
    public static final long WIFI_FEATURE_DPP_ENROLLEE_RESPONDER = 0x800000000000L;

    /**
     * Passpoint Terms and Conditions feature support
     * @hide
     */
    public static final long WIFI_FEATURE_PASSPOINT_TERMS_AND_CONDITIONS = 0x1000000000000L;

     /** @hide */
    public static final long WIFI_FEATURE_SAE_H2E          = 0x2000000000000L; // Hash-to-Element

     /** @hide */
    public static final long WIFI_FEATURE_WFD_R2           = 0x4000000000000L; // Wi-Fi Display R2

<<<<<<< HEAD
=======
    /**
     * RFC 7542 decorated identity support
     * @hide */
    public static final long WIFI_FEATURE_DECORATED_IDENTITY = 0x8000000000000L;

>>>>>>> adde2325
    private long getSupportedFeatures() {
        try {
            return mService.getSupportedFeatures();
        } catch (RemoteException e) {
            throw e.rethrowFromSystemServer();
        }
    }

    private boolean isFeatureSupported(long feature) {
        return (getSupportedFeatures() & feature) == feature;
    }

    /**
     * @return true if this adapter supports Passpoint
     * @hide
     */
    public boolean isPasspointSupported() {
        return isFeatureSupported(WIFI_FEATURE_PASSPOINT);
    }

    /**
     * @return true if this adapter supports WifiP2pManager (Wi-Fi Direct)
     */
    public boolean isP2pSupported() {
        return isFeatureSupported(WIFI_FEATURE_P2P);
    }

    /**
     * @return true if this adapter supports portable Wi-Fi hotspot
     * @hide
     */
    @SystemApi
    public boolean isPortableHotspotSupported() {
        return isFeatureSupported(WIFI_FEATURE_MOBILE_HOTSPOT);
    }

    /**
     * @return true if this adapter supports WifiScanner APIs
     * @hide
     */
    @SystemApi
    public boolean isWifiScannerSupported() {
        return isFeatureSupported(WIFI_FEATURE_SCANNER);
    }

    /**
     * @return true if this adapter supports Neighbour Awareness Network APIs
     * @hide
     */
    public boolean isWifiAwareSupported() {
        return isFeatureSupported(WIFI_FEATURE_AWARE);
    }

    /**
     * Query whether or not the device supports Station (STA) + Access point (AP) concurrency.
     *
     * @return true if this device supports STA + AP concurrency, false otherwise.
     */
    public boolean isStaApConcurrencySupported() {
        return isFeatureSupported(WIFI_FEATURE_AP_STA);
    }

    /**
     * Query whether or not the device supports concurrent station (STA) connections for local-only
     * connections using {@link WifiNetworkSpecifier}.
     *
     * @return true if this device supports multiple STA concurrency for this use-case, false
     * otherwise.
     */
    public boolean isStaConcurrencyForLocalOnlyConnectionsSupported() {
        return isFeatureSupported(WIFI_FEATURE_ADDITIONAL_STA_LOCAL_ONLY);
    }

    /**
     * Query whether or not the device supports concurrent station (STA) connections for
     * make-before-break wifi to wifi switching.
     *
     * Note: This is an internal feature which is not available to apps.
     *
     * @return true if this device supports multiple STA concurrency for this use-case, false
     * otherwise.
     */
    public boolean isMakeBeforeBreakWifiSwitchingSupported() {
        return isFeatureSupported(WIFI_FEATURE_ADDITIONAL_STA_MBB);
    }

    /**
     * Query whether or not the device supports concurrent station (STA) connections for restricted
     * connections using {@link WifiNetworkSuggestion.Builder#setOemPaid(boolean)} /
     * {@link WifiNetworkSuggestion.Builder#setOemPrivate(boolean)}.
     *
     * @return true if this device supports multiple STA concurrency for this use-case, false
     * otherwise.
     * @hide
     */
    @SystemApi
    public boolean isStaConcurrencyForRestrictedConnectionsSupported() {
        return isFeatureSupported(WIFI_FEATURE_ADDITIONAL_STA_RESTRICTED);
    }

    /**
     * @deprecated Please use {@link android.content.pm.PackageManager#hasSystemFeature(String)}
     * with {@link android.content.pm.PackageManager#FEATURE_WIFI_RTT} and
     * {@link android.content.pm.PackageManager#FEATURE_WIFI_AWARE}.
     *
     * @return true if this adapter supports Device-to-device RTT
     * @hide
     */
    @Deprecated
    @SystemApi
    public boolean isDeviceToDeviceRttSupported() {
        return isFeatureSupported(WIFI_FEATURE_D2D_RTT);
    }

    /**
     * @deprecated Please use {@link android.content.pm.PackageManager#hasSystemFeature(String)}
     * with {@link android.content.pm.PackageManager#FEATURE_WIFI_RTT}.
     *
     * @return true if this adapter supports Device-to-AP RTT
     */
    @Deprecated
    public boolean isDeviceToApRttSupported() {
        return isFeatureSupported(WIFI_FEATURE_D2AP_RTT);
    }

    /**
     * @return true if this adapter supports offloaded connectivity scan
     */
    public boolean isPreferredNetworkOffloadSupported() {
        return isFeatureSupported(WIFI_FEATURE_PNO);
    }

    /**
     * @return true if this adapter supports Tunnel Directed Link Setup
     */
    public boolean isTdlsSupported() {
        return isFeatureSupported(WIFI_FEATURE_TDLS);
    }

    /**
     * @return true if this adapter supports Off Channel Tunnel Directed Link Setup
     * @hide
     */
    public boolean isOffChannelTdlsSupported() {
        return isFeatureSupported(WIFI_FEATURE_TDLS_OFFCHANNEL);
    }

    /**
     * @return true if this adapter supports advanced power/performance counters
     */
    public boolean isEnhancedPowerReportingSupported() {
        return isFeatureSupported(WIFI_FEATURE_LINK_LAYER_STATS);
    }

    /**
     * @return true if this device supports connected MAC randomization.
     * @hide
     */
    @SystemApi
    public boolean isConnectedMacRandomizationSupported() {
        return isFeatureSupported(WIFI_FEATURE_CONNECTED_RAND_MAC);
    }

    /**
     * @return true if this device supports AP MAC randomization.
     * @hide
     */
    @SystemApi
    public boolean isApMacRandomizationSupported() {
        return isFeatureSupported(WIFI_FEATURE_AP_RAND_MAC);
    }

    /**
     * Check if the chipset supports 2.4GHz band.
     * @return {@code true} if supported, {@code false} otherwise.
     */
    public boolean is24GHzBandSupported() {
        try {
            return mService.is24GHzBandSupported();
        } catch (RemoteException e) {
            throw e.rethrowFromSystemServer();
        }
    }

    /**
     * Check if the chipset supports 5GHz band.
     * @return {@code true} if supported, {@code false} otherwise.
     */
    public boolean is5GHzBandSupported() {
        try {
            return mService.is5GHzBandSupported();
        } catch (RemoteException e) {
            throw e.rethrowFromSystemServer();
        }
    }

    /**
     * Check if the chipset supports the 60GHz frequency band.
     *
     * @return {@code true} if supported, {@code false} otherwise.
     */
    public boolean is60GHzBandSupported() {
        try {
            return mService.is60GHzBandSupported();
        } catch (RemoteException e) {
            throw e.rethrowFromSystemServer();
        }
    }

    /**
     * Check if the chipset supports 6GHz band.
     * @return {@code true} if supported, {@code false} otherwise.
     */
    public boolean is6GHzBandSupported() {
        try {
            return mService.is6GHzBandSupported();
        } catch (RemoteException e) {
            throw e.rethrowFromSystemServer();
        }
    }

    /**
     * Check if the chipset supports a certain Wi-Fi standard.
     * @param standard the IEEE 802.11 standard to check on.
     *        valid values from {@link ScanResult}'s {@code WIFI_STANDARD_}
     * @return {@code true} if supported, {@code false} otherwise.
     */
    public boolean isWifiStandardSupported(@WifiAnnotations.WifiStandard int standard) {
        try {
            return mService.isWifiStandardSupported(standard);
        } catch (RemoteException e) {
            throw e.rethrowFromSystemServer();
        }
    }

    /**
     * Query whether the device supports Station (STA) + Bridged access point (AP)
     * concurrency or not.
     *
     * The bridged AP support means that the device supports AP + AP concurrency with the 2 APs
     * bridged together.
     *
     * See {@link SoftApConfiguration.Builder#setBands(int[])}
     * or {@link SoftApConfiguration.Builder#setChannels(SparseIntArray)} to configure bridged AP
     * when the bridged AP supported.
     *
     * @return true if this device supports STA + bridged AP concurrency, false otherwise.
     */
    public boolean isStaBridgedApConcurrencySupported() {
        return isFeatureSupported(WIFI_FEATURE_STA_BRIDGED_AP);
    }

    /**
     * Query whether the device supports Bridged Access point (AP) concurrency or not.
     *
     * The bridged AP support means that the device supports AP + AP concurrency with the 2 APs
     * bridged together.
     *
     * See {@link SoftApConfiguration.Builder#setBands(int[])}
     * or {@link SoftApConfiguration.Builder#setChannels(SparseIntArray)} to configure bridged AP
     * when the bridged AP supported.
     *
     * @return true if this device supports bridged AP concurrency, false otherwise.
     */
    public boolean isBridgedApConcurrencySupported() {
        return isFeatureSupported(WIFI_FEATURE_BRIDGED_AP);
    }


    /**
     * Interface for Wi-Fi activity energy info listener. Should be implemented by applications and
     * set when calling {@link WifiManager#getWifiActivityEnergyInfoAsync}.
     *
     * @hide
     */
    @SystemApi
    public interface OnWifiActivityEnergyInfoListener {
        /**
         * Called when Wi-Fi activity energy info is available.
         * Note: this listener is triggered at most once for each call to
         * {@link #getWifiActivityEnergyInfoAsync}.
         *
         * @param info the latest {@link WifiActivityEnergyInfo}, or null if unavailable.
         */
        void onWifiActivityEnergyInfo(@Nullable WifiActivityEnergyInfo info);
    }

    private static class OnWifiActivityEnergyInfoProxy
            extends IOnWifiActivityEnergyInfoListener.Stub {
        private final Object mLock = new Object();
        @Nullable @GuardedBy("mLock") private Executor mExecutor;
        @Nullable @GuardedBy("mLock") private OnWifiActivityEnergyInfoListener mListener;

        OnWifiActivityEnergyInfoProxy(Executor executor,
                OnWifiActivityEnergyInfoListener listener) {
            mExecutor = executor;
            mListener = listener;
        }

        @Override
        public void onWifiActivityEnergyInfo(WifiActivityEnergyInfo info) {
            Executor executor;
            OnWifiActivityEnergyInfoListener listener;
            synchronized (mLock) {
                if (mExecutor == null || mListener == null) {
                    return;
                }
                executor = mExecutor;
                listener = mListener;
                // null out to allow garbage collection, prevent triggering listener more than once
                mExecutor = null;
                mListener = null;
            }
            Binder.clearCallingIdentity();
            executor.execute(() -> listener.onWifiActivityEnergyInfo(info));
        }
    }

    /**
     * Request to get the current {@link WifiActivityEnergyInfo} asynchronously.
     * Note: This method will return null if {@link #isEnhancedPowerReportingSupported()} returns
     * false.
     *
     * @param executor the executor that the listener will be invoked on
     * @param listener the listener that will receive the {@link WifiActivityEnergyInfo} object
     *                 when it becomes available. The listener will be triggered at most once for
     *                 each call to this method.
     *
     * @hide
     */
    @SystemApi
    @RequiresPermission(ACCESS_WIFI_STATE)
    public void getWifiActivityEnergyInfoAsync(
            @NonNull @CallbackExecutor Executor executor,
            @NonNull OnWifiActivityEnergyInfoListener listener) {
        Objects.requireNonNull(executor, "executor cannot be null");
        Objects.requireNonNull(listener, "listener cannot be null");
        try {
            mService.getWifiActivityEnergyInfoAsync(
                    new OnWifiActivityEnergyInfoProxy(executor, listener));
        } catch (RemoteException e) {
            throw e.rethrowFromSystemServer();
        }
    }

    /**
     * Request a scan for access points. Returns immediately. The availability
     * of the results is made known later by means of an asynchronous event sent
     * on completion of the scan.
     * <p>
     * To initiate a Wi-Fi scan, declare the
     * {@link android.Manifest.permission#CHANGE_WIFI_STATE}
     * permission in the manifest, and perform these steps:
     * </p>
     * <ol style="1">
     * <li>Invoke the following method:
     * {@code ((WifiManager) getSystemService(WIFI_SERVICE)).startScan()}</li>
     * <li>
     * Register a BroadcastReceiver to listen to
     * {@code SCAN_RESULTS_AVAILABLE_ACTION}.</li>
     * <li>When a broadcast is received, call:
     * {@code ((WifiManager) getSystemService(WIFI_SERVICE)).getScanResults()}</li>
     * </ol>
     * @return {@code true} if the operation succeeded, i.e., the scan was initiated.
     * @deprecated The ability for apps to trigger scan requests will be removed in a future
     * release.
     */
    @Deprecated
    public boolean startScan() {
        return startScan(null);
    }

    /** @hide */
    @SystemApi
    @RequiresPermission(android.Manifest.permission.UPDATE_DEVICE_STATS)
    public boolean startScan(WorkSource workSource) {
        try {
            String packageName = mContext.getOpPackageName();
            String attributionTag = mContext.getAttributionTag();
            return mService.startScan(packageName, attributionTag);
        } catch (RemoteException e) {
            throw e.rethrowFromSystemServer();
        }
    }

    /**
     * WPS has been deprecated from Client mode operation.
     *
     * @return null
     * @hide
     * @deprecated This API is deprecated
     */
    public String getCurrentNetworkWpsNfcConfigurationToken() {
        return null;
    }

    /**
     * Return dynamic information about the current Wi-Fi connection, if any is active.
     * <p>
     *
     * @return the Wi-Fi information, contained in {@link WifiInfo}.
     *
     * @deprecated Starting with {@link Build.VERSION_CODES#S}, WifiInfo retrieval is moved to
     * {@link ConnectivityManager} API surface. WifiInfo is attached in
     * {@link NetworkCapabilities#getTransportInfo()} which is available via callback in
     * {@link NetworkCallback#onCapabilitiesChanged(Network, NetworkCapabilities)} or on-demand from
     * {@link ConnectivityManager#getNetworkCapabilities(Network)}.
     *
     *</p>
     * Usage example:
     * <pre>{@code
     * final NetworkRequest request =
     *      new NetworkRequest.Builder()
     *      .addTransportType(NetworkCapabilities.TRANSPORT_WIFI)
     *      .build();
     * final ConnectivityManager connectivityManager =
     *      context.getSystemService(ConnectivityManager.class);
     * final NetworkCallback networkCallback = new NetworkCallback() {
     *      ...
     *      {@literal @}Override
     *      void onAvailable(Network network) {}
     *
     *      {@literal @}Override
     *      void onCapabilitiesChanged(Network network, NetworkCapabilities networkCapabilities) {
     *          WifiInfo wifiInfo = (WifiInfo) networkCapabilities.getTransportInfo();
     *      }
     *      // etc.
     * };
     * connectivityManager.requestNetwork(request, networkCallback); // For request
     * connectivityManager.registerNetworkCallback(request, networkCallback); // For listen
     * }</pre>
     * <p>
     * <b>Compatibility Notes:</b>
     * <li>Apps can continue using this API, however newer features
     * such as ability to mask out location sensitive data in WifiInfo will not be supported
     * via this API. </li>
     * <li>On devices supporting concurrent connections (indicated via
     * {@link #isStaConcurrencyForLocalOnlyConnectionsSupported()}, etc) this API will return
     * the details of the internet providing connection (if any) to all apps, except for the apps
     * that triggered the creation of the concurrent connection. For such apps, this API will return
     * the details of the connection they created. e.g. apps using {@link WifiNetworkSpecifier} will
     * trigger a concurrent connection on supported devices and hence this API will provide
     * details of their peer to peer connection (not the internet providing connection). This
     * is to maintain backwards compatibility with behavior on single STA devices.</li>
     * </p>
     */
    @Deprecated
    public WifiInfo getConnectionInfo() {
        try {
            return mService.getConnectionInfo(mContext.getOpPackageName(),
                    mContext.getAttributionTag());
        } catch (RemoteException e) {
            throw e.rethrowFromSystemServer();
        }
    }

    /**
     * Return the results of the latest access point scan.
     * @return the list of access points found in the most recent scan. An app must hold
     * {@link android.Manifest.permission#ACCESS_FINE_LOCATION ACCESS_FINE_LOCATION} permission
     * in order to get valid results.
     */
    public List<ScanResult> getScanResults() {
        try {
            return mService.getScanResults(mContext.getOpPackageName(),
                    mContext.getAttributionTag());
        } catch (RemoteException e) {
            throw e.rethrowFromSystemServer();
        }
    }

    /**
     * Get the filtered ScanResults which match the network configurations specified by the
     * {@code networkSuggestionsToMatch}. Suggestions which use {@link WifiConfiguration} use
     * SSID and the security type to match. Suggestions which use {@link PasspointConfigration}
     * use the matching rules of Hotspot 2.0.
     * @param networkSuggestionsToMatch The list of {@link WifiNetworkSuggestion} to match against.
     * These may or may not be suggestions which are installed on the device.
     * @param scanResults The scan results to be filtered. Optional - if not provided(empty list),
     * the Wi-Fi service will use the most recent scan results which the system has.
     * @return The map of {@link WifiNetworkSuggestion} to the list of {@link ScanResult}
     * corresponding to networks which match them.
     * @hide
     */
    @SystemApi
    @RequiresPermission(allOf = {ACCESS_FINE_LOCATION, ACCESS_WIFI_STATE})
    @NonNull
    public Map<WifiNetworkSuggestion, List<ScanResult>> getMatchingScanResults(
            @NonNull List<WifiNetworkSuggestion> networkSuggestionsToMatch,
            @Nullable List<ScanResult> scanResults) {
        if (networkSuggestionsToMatch == null) {
            throw new IllegalArgumentException("networkSuggestions must not be null.");
        }
        try {
            return mService.getMatchingScanResults(
                    networkSuggestionsToMatch, scanResults,
                    mContext.getOpPackageName(), mContext.getAttributionTag());
        } catch (RemoteException e) {
            throw e.rethrowFromSystemServer();
        }
    }

    /**
     * Set if scanning is always available.
     *
     * If set to {@code true}, apps can issue {@link #startScan} and fetch scan results
     * even when Wi-Fi is turned off.
     *
     * @param isAvailable true to enable, false to disable.
     * @hide
     * @see #isScanAlwaysAvailable()
     */
    @SystemApi
    @RequiresPermission(android.Manifest.permission.NETWORK_SETTINGS)
    public void setScanAlwaysAvailable(boolean isAvailable) {
        try {
            mService.setScanAlwaysAvailable(isAvailable, mContext.getOpPackageName());
        } catch (RemoteException e) {
            throw e.rethrowFromSystemServer();
        }
    }

    /**
     * Check if scanning is always available.
     *
     * If this return {@code true}, apps can issue {@link #startScan} and fetch scan results
     * even when Wi-Fi is turned off.
     *
     * To change this setting, see {@link #ACTION_REQUEST_SCAN_ALWAYS_AVAILABLE}.
     * @deprecated The ability for apps to trigger scan requests will be removed in a future
     * release.
     */
    @Deprecated
    public boolean isScanAlwaysAvailable() {
        try {
            return mService.isScanAlwaysAvailable();
        } catch (RemoteException e) {
            throw e.rethrowFromSystemServer();
        }
    }

    /**
     * Tell the device to persist the current list of configured networks.
     * <p>
     * Note: It is possible for this method to change the network IDs of
     * existing networks. You should assume the network IDs can be different
     * after calling this method.
     *
     * @return {@code false}.
     * @deprecated There is no need to call this method -
     * {@link #addNetwork(WifiConfiguration)}, {@link #updateNetwork(WifiConfiguration)}
     * and {@link #removeNetwork(int)} already persist the configurations automatically.
     */
    @Deprecated
    public boolean saveConfiguration() {
        return false;
    }

    /**
     * Get the country code as resolved by the Wi-Fi framework.
     * The Wi-Fi framework uses multiple sources to resolve a country code
     * - in order of priority (high to low):
     * 1. Override country code set by {@link WifiManager#setOverrideCountryCode(String)}
     * and cleared by {@link WifiManager#clearOverrideCountryCode()}. Typically only used
     * for testing.
     * 2. Country code supplied by the telephony module. Typically provided from the
     * current network or from emergency cell information.
     * 3. Default country code set either via {@code ro.boot.wificountrycode}
     * or the {@link WifiManager#setDefaultCountryCode(String)}.
     *
     * @return the country code in ISO 3166 alpha-2 (2-letter) upper format,
     * or null if there is no country code configured.
     *
     * @hide
     */
    @Nullable
    @SystemApi
    @RequiresPermission(android.Manifest.permission.NETWORK_SETTINGS)
    public String getCountryCode() {
        try {
            return mService.getCountryCode();
        } catch (RemoteException e) {
            throw e.rethrowFromSystemServer();
        }
    }

    /**
     * Set the override country code - may be used for testing. See the country code resolution
     * order and format in {@link #getCountryCode()}.
     * @param country A 2-Character alphanumeric country code.
     * @see #getCountryCode().
     *
     * @hide
     */
    @SystemApi
    @RequiresPermission(android.Manifest.permission.MANAGE_WIFI_COUNTRY_CODE)
    public void setOverrideCountryCode(@NonNull String country) {
        try {
            mService.setOverrideCountryCode(country);
        } catch (RemoteException e) {
            throw e.rethrowFromSystemServer();
        }
    }

    /**
     * This clears the override country code which was previously set by
     * {@link WifiManager#setOverrideCountryCode(String)} method.
     * @see #getCountryCode().
     *
     * @hide
     */
    @SystemApi
    @RequiresPermission(android.Manifest.permission.MANAGE_WIFI_COUNTRY_CODE)
    public void clearOverrideCountryCode() {
        try {
            mService.clearOverrideCountryCode();
        } catch (RemoteException e) {
            throw e.rethrowFromSystemServer();
        }
    }
    /**
     * Used to configure the default country code. See {@link #getCountryCode()} for resolution
     * method of the country code.
     * @param country A 2-character alphanumeric country code.
     * @see #getCountryCode().
     *
     * @hide
     */
    @SystemApi
    @RequiresPermission(android.Manifest.permission.MANAGE_WIFI_COUNTRY_CODE)
    public void setDefaultCountryCode(@NonNull String country) {
        try {
            mService.setDefaultCountryCode(country);
        } catch (RemoteException e) {
            throw e.rethrowFromSystemServer();
        }
    }

    /**
     * Return the DHCP-assigned addresses from the last successful DHCP request,
     * if any.
     *
     * @return the DHCP information
     *
     * @deprecated Use the methods on {@link android.net.LinkProperties} which can be obtained
     * either via {@link NetworkCallback#onLinkPropertiesChanged(Network, LinkProperties)} or
     * {@link ConnectivityManager#getLinkProperties(Network)}.
     *
     * <p>
     * <b>Compatibility Notes:</b>
     * <li>On devices supporting concurrent connections (indicated via
     * {@link #isStaConcurrencyForLocalOnlyConnectionsSupported()}, etc), this API will return
     * the details of the internet providing connection (if any) to all apps, except for the apps
     * that triggered the creation of the concurrent connection. For such apps, this API will return
     * the details of the connection they created. e.g. apps using {@link WifiNetworkSpecifier} will
     * trigger a concurrent connection on supported devices and hence this API will provide
     * details of their peer to peer connection (not the internet providing connection). This
     * is to maintain backwards compatibility with behavior on single STA devices.</li>
     * </p>
     */
    @Deprecated
    public DhcpInfo getDhcpInfo() {
        try {
            return mService.getDhcpInfo(mContext.getOpPackageName());
        } catch (RemoteException e) {
            throw e.rethrowFromSystemServer();
        }
    }

    /**
     * Enable or disable Wi-Fi.
     * <p>
     * Applications must have the {@link android.Manifest.permission#CHANGE_WIFI_STATE}
     * permission to toggle wifi.
     *
     * @param enabled {@code true} to enable, {@code false} to disable.
     * @return {@code false} if the request cannot be satisfied; {@code true} indicates that wifi is
     *         either already in the requested state, or in progress toward the requested state.
     * @throws  {@link java.lang.SecurityException} if the caller is missing required permissions.
     *
     * @deprecated Starting with Build.VERSION_CODES#Q, applications are not allowed to
     * enable/disable Wi-Fi.
     * <b>Compatibility Note:</b> For applications targeting
     * {@link android.os.Build.VERSION_CODES#Q} or above, this API will always fail and return
     * {@code false}. If apps are targeting an older SDK ({@link android.os.Build.VERSION_CODES#P}
     * or below), they can continue to use this API.
     * <p>
     * Deprecation Exemptions:
     * <ul>
     * <li>Device Owner (DO), Profile Owner (PO) and system apps.
     * </ul>
     */
    @Deprecated
    public boolean setWifiEnabled(boolean enabled) {
        try {
            return mService.setWifiEnabled(mContext.getOpPackageName(), enabled);
        } catch (RemoteException e) {
            throw e.rethrowFromSystemServer();
        }
    }

    /**
     * Abstract callback class for applications to receive updates about the Wi-Fi subsystem
     * restarting. The Wi-Fi subsystem can restart due to internal recovery mechanisms or via user
     * action.
     */
    public abstract static class SubsystemRestartTrackingCallback {
        private final SubsystemRestartTrackingCallback.SubsystemRestartCallbackProxy mProxy;

        public SubsystemRestartTrackingCallback() {
            mProxy = new SubsystemRestartTrackingCallback.SubsystemRestartCallbackProxy();
        }

        /*package*/ @NonNull
        SubsystemRestartTrackingCallback.SubsystemRestartCallbackProxy getProxy() {
            return mProxy;
        }

        /**
         * Indicates that the Wi-Fi subsystem is about to restart.
         */
        public abstract void onSubsystemRestarting();

        /**
         * Indicates that the Wi-Fi subsystem has restarted.
         */
        public abstract void onSubsystemRestarted();

        private static class SubsystemRestartCallbackProxy extends ISubsystemRestartCallback.Stub {
            private final Object mLock = new Object();
            @Nullable
            @GuardedBy("mLock")
            private Executor mExecutor;
            @Nullable
            @GuardedBy("mLock")
            private SubsystemRestartTrackingCallback mCallback;

            SubsystemRestartCallbackProxy() {
                mExecutor = null;
                mCallback = null;
            }

            /*package*/ void initProxy(@NonNull Executor executor,
                    @NonNull SubsystemRestartTrackingCallback callback) {
                synchronized (mLock) {
                    mExecutor = executor;
                    mCallback = callback;
                }
            }

            /*package*/ void cleanUpProxy() {
                synchronized (mLock) {
                    mExecutor = null;
                    mCallback = null;
                }
            }

            @Override
            public void onSubsystemRestarting() {
                Executor executor;
                SubsystemRestartTrackingCallback callback;
                synchronized (mLock) {
                    executor = mExecutor;
                    callback = mCallback;
                }
                if (executor == null || callback == null) {
                    return;
                }
                Binder.clearCallingIdentity();
                executor.execute(callback::onSubsystemRestarting);
            }

            @Override
            public void onSubsystemRestarted() {
                Executor executor;
                SubsystemRestartTrackingCallback callback;
                synchronized (mLock) {
                    executor = mExecutor;
                    callback = mCallback;
                }
                if (executor == null || callback == null) {
                    return;
                }
                Binder.clearCallingIdentity();
                executor.execute(callback::onSubsystemRestarted);
            }
        }
    }

    /**
     * Registers a {@link SubsystemRestartTrackingCallback} to listen to Wi-Fi subsystem restarts.
     * The subsystem may restart due to internal recovery mechanisms or via user action.
     *
     * @see #unregisterSubsystemRestartTrackingCallback(SubsystemRestartTrackingCallback)
     *
     * @param executor Executor to execute callback on
     * @param callback {@link SubsystemRestartTrackingCallback} to register
     */
    @RequiresPermission(android.Manifest.permission.ACCESS_WIFI_STATE)
    public void registerSubsystemRestartTrackingCallback(
            @NonNull @CallbackExecutor Executor executor,
            @NonNull SubsystemRestartTrackingCallback callback) {
        if (executor == null) throw new IllegalArgumentException("executor must not be null");
        if (callback == null) throw new IllegalArgumentException("callback must not be null");
        SubsystemRestartTrackingCallback.SubsystemRestartCallbackProxy proxy = callback.getProxy();
        proxy.initProxy(executor, callback);
        try {
            mService.registerSubsystemRestartCallback(proxy);
        } catch (RemoteException e) {
            proxy.cleanUpProxy();
            throw e.rethrowFromSystemServer();
        }
    }

    /**
     * Unregisters a {@link SubsystemRestartTrackingCallback} registered with
     * {@link #registerSubsystemRestartTrackingCallback(Executor, SubsystemRestartTrackingCallback)}
     *
     * @param callback {@link SubsystemRestartTrackingCallback} to unregister
     */
    @RequiresPermission(android.Manifest.permission.ACCESS_WIFI_STATE)
    public void unregisterSubsystemRestartTrackingCallback(
            @NonNull SubsystemRestartTrackingCallback callback) {
        if (callback == null) throw new IllegalArgumentException("callback must not be null");
        SubsystemRestartTrackingCallback.SubsystemRestartCallbackProxy proxy = callback.getProxy();
        try {
            mService.unregisterSubsystemRestartCallback(proxy);
        } catch (RemoteException e) {
            throw e.rethrowFromSystemServer();
        } finally {
            proxy.cleanUpProxy();
        }
    }

    /**
     * Restart the Wi-Fi subsystem.
     *
     * Restarts the Wi-Fi subsystem - effectively disabling it and re-enabling it. All existing
     * Access Point (AP) associations are torn down, all Soft APs are disabled, Wi-Fi Direct and
     * Wi-Fi Aware are disabled.
     *
     * The state of the system after restart is not guaranteed to match its state before the API is
     * called - for instance the device may associate to a different Access Point (AP), and tethered
     * hotspots may or may not be restored.
     *
     * Use the
     * {@link #registerSubsystemRestartTrackingCallback(Executor, SubsystemRestartTrackingCallback)}
     * to track the operation.
     *
     * @hide
     */
    @SystemApi
    @RequiresPermission(android.Manifest.permission.RESTART_WIFI_SUBSYSTEM)
    public void restartWifiSubsystem() {
        try {
            mService.restartWifiSubsystem();
        } catch (RemoteException e) {
            throw e.rethrowFromSystemServer();
        }
    }

    /**
     * Gets the Wi-Fi enabled state.
     * @return One of {@link #WIFI_STATE_DISABLED},
     *         {@link #WIFI_STATE_DISABLING}, {@link #WIFI_STATE_ENABLED},
     *         {@link #WIFI_STATE_ENABLING}, {@link #WIFI_STATE_UNKNOWN}
     * @see #isWifiEnabled()
     */
    public int getWifiState() {
        try {
            return mService.getWifiEnabledState();
        } catch (RemoteException e) {
            throw e.rethrowFromSystemServer();
        }
    }

    /**
     * Return whether Wi-Fi is enabled or disabled.
     * @return {@code true} if Wi-Fi is enabled
     * @see #getWifiState()
     */
    public boolean isWifiEnabled() {
        return getWifiState() == WIFI_STATE_ENABLED;
    }

    /**
     * Calculates the level of the signal. This should be used any time a signal
     * is being shown.
     *
     * @param rssi The power of the signal measured in RSSI.
     * @param numLevels The number of levels to consider in the calculated level.
     * @return A level of the signal, given in the range of 0 to numLevels-1 (both inclusive).
     * @deprecated Callers should use {@link #calculateSignalLevel(int)} instead to get the
     * signal level using the system default RSSI thresholds, or otherwise compute the RSSI level
     * themselves using their own formula.
     */
    @Deprecated
    public static int calculateSignalLevel(int rssi, int numLevels) {
        if (rssi <= MIN_RSSI) {
            return 0;
        } else if (rssi >= MAX_RSSI) {
            return numLevels - 1;
        } else {
            float inputRange = (MAX_RSSI - MIN_RSSI);
            float outputRange = (numLevels - 1);
            return (int)((float)(rssi - MIN_RSSI) * outputRange / inputRange);
        }
    }

    /**
     * Given a raw RSSI, return the RSSI signal quality rating using the system default RSSI
     * quality rating thresholds.
     * @param rssi a raw RSSI value, in dBm, usually between -55 and -90
     * @return the RSSI signal quality rating, in the range
     * [0, {@link #getMaxSignalLevel()}], where 0 is the lowest (worst signal) RSSI
     * rating and {@link #getMaxSignalLevel()} is the highest (best signal) RSSI rating.
     */
    @IntRange(from = 0)
    public int calculateSignalLevel(int rssi) {
        try {
            return mService.calculateSignalLevel(rssi);
        } catch (RemoteException e) {
            throw e.rethrowFromSystemServer();
        }
    }

    /**
     * Get the system default maximum signal level.
     * This is the maximum RSSI level returned by {@link #calculateSignalLevel(int)}.
     */
    @IntRange(from = 0)
    public int getMaxSignalLevel() {
        return calculateSignalLevel(Integer.MAX_VALUE);
    }

    /**
     * Compares two signal strengths.
     *
     * @param rssiA The power of the first signal measured in RSSI.
     * @param rssiB The power of the second signal measured in RSSI.
     * @return Returns <0 if the first signal is weaker than the second signal,
     *         0 if the two signals have the same strength, and >0 if the first
     *         signal is stronger than the second signal.
     */
    public static int compareSignalLevel(int rssiA, int rssiB) {
        return rssiA - rssiB;
    }

    /**
     * Call allowing ConnectivityService to update WifiService with interface mode changes.
     *
     * @param ifaceName String name of the updated interface, or null to represent all interfaces
     * @param mode int representing the new mode, one of:
     *             {@link #IFACE_IP_MODE_TETHERED},
     *             {@link #IFACE_IP_MODE_LOCAL_ONLY},
     *             {@link #IFACE_IP_MODE_CONFIGURATION_ERROR},
     *             {@link #IFACE_IP_MODE_UNSPECIFIED}
     *
     * @hide
     */
    @SystemApi
    @RequiresPermission(anyOf = {
            android.Manifest.permission.NETWORK_STACK,
            NetworkStack.PERMISSION_MAINLINE_NETWORK_STACK
    })
    public void updateInterfaceIpState(@Nullable String ifaceName, @IfaceIpMode int mode) {
        try {
            mService.updateInterfaceIpState(ifaceName, mode);
        } catch (RemoteException e) {
            throw e.rethrowFromSystemServer();
        }
    }

    /* Wi-Fi/Cellular Coex */

    /**
     * Mandatory coex restriction flag for Wi-Fi Direct.
     *
     * @see #setCoexUnsafeChannels(Set, int)
     *
     * @hide
     */
    @SystemApi
    public static final int COEX_RESTRICTION_WIFI_DIRECT = 0x1 << 0;

    /**
     * Mandatory coex restriction flag for SoftAP
     *
     * @see #setCoexUnsafeChannels(Set, int)
     *
     * @hide
     */
    @SystemApi
    public static final int COEX_RESTRICTION_SOFTAP = 0x1 << 1;

    /**
     * Mandatory coex restriction flag for Wi-Fi Aware.
     *
     * @see #setCoexUnsafeChannels(Set, int)
     *
     * @hide
     */
    @SystemApi
    public static final int COEX_RESTRICTION_WIFI_AWARE = 0x1 << 2;

    /** @hide */
    @Retention(RetentionPolicy.SOURCE)
    @IntDef(flag = true, prefix = {"COEX_RESTRICTION_"}, value = {
            COEX_RESTRICTION_WIFI_DIRECT,
            COEX_RESTRICTION_SOFTAP,
            COEX_RESTRICTION_WIFI_AWARE
    })
    public @interface CoexRestriction {}

    /**
     * @return {@code true} if the default coex algorithm is enabled. {@code false} otherwise.
     *
     * @hide
     */
    public boolean isDefaultCoexAlgorithmEnabled() {
        try {
            return mService.isDefaultCoexAlgorithmEnabled();
        } catch (RemoteException e) {
            throw e.rethrowFromSystemServer();
        }
    }

    /**
     * Specify the set of {@link CoexUnsafeChannel} to propagate through the framework for
     * Wi-Fi/Cellular coex channel avoidance if the default algorithm is disabled via overlay
     * (i.e. config_wifiCoexDefaultAlgorithmEnabled = false). Otherwise do nothing.
     *
     * @param unsafeChannels Set of {@link CoexUnsafeChannel} to avoid.
     * @param restrictions Bitmap of {@link CoexRestriction} specifying the mandatory restricted
     *                     uses of the specified channels. If any restrictions are set, then the
     *                     supplied CoexUnsafeChannels will be completely avoided for the
     *                     specified modes, rather than be avoided with best effort.
     *
     * @hide
     */
    @SystemApi
    @RequiresPermission(android.Manifest.permission.WIFI_UPDATE_COEX_UNSAFE_CHANNELS)
    public void setCoexUnsafeChannels(@NonNull Set<CoexUnsafeChannel> unsafeChannels,
            int restrictions) {
        if (unsafeChannels == null) {
            throw new IllegalArgumentException("unsafeChannels must not be null");
        }
        try {
            mService.setCoexUnsafeChannels(new ArrayList<>(unsafeChannels), restrictions);
        } catch (RemoteException e) {
            throw e.rethrowFromSystemServer();
        }
    }

    /**
     * Returns the set of current {@link CoexUnsafeChannel} being used for Wi-Fi/Cellular coex
     * channel avoidance.
     *
     * This returns the set calculated by the default algorithm if
     * config_wifiCoexDefaultAlgorithmEnabled is {@code true}. Otherwise, returns the set supplied
     * in {@link #setCoexUnsafeChannels(Set, int)}.
     *
     * If any {@link CoexRestriction} flags are set in {@link #getCoexRestrictions()}, then the
     * CoexUnsafeChannels should be totally avoided (i.e. not best effort) for the Wi-Fi modes
     * specified by the flags.
     *
     * @return Set of current CoexUnsafeChannels.
     *
     * @hide
     */
    @NonNull
    @SystemApi
    @RequiresPermission(android.Manifest.permission.WIFI_ACCESS_COEX_UNSAFE_CHANNELS)
    public Set<CoexUnsafeChannel> getCoexUnsafeChannels() {
        try {
            return new HashSet<>(mService.getCoexUnsafeChannels());
        } catch (RemoteException e) {
            throw e.rethrowFromSystemServer();
        }
    }

    /**
     * Returns the current coex restrictions being used for Wi-Fi/Cellular coex
     * channel avoidance.
     *
     * This returns the restrictions calculated by the default algorithm if
     * config_wifiCoexDefaultAlgorithmEnabled is {@code true}. Otherwise, returns the value supplied
     * in {@link #setCoexUnsafeChannels(Set, int)}.
     *
     * @return int containing a bitwise-OR combination of {@link CoexRestriction}.
     *
     * @hide
     */
    @SystemApi
    @RequiresPermission(android.Manifest.permission.WIFI_ACCESS_COEX_UNSAFE_CHANNELS)
    public int getCoexRestrictions() {
        try {
            return mService.getCoexRestrictions();
        } catch (RemoteException e) {
            throw e.rethrowFromSystemServer();
        }
    }

    /**
     * Registers a CoexCallback to listen on the current CoexUnsafeChannels and restrictions being
     * used for Wi-Fi/cellular coex channel avoidance.
     * @param executor Executor to execute listener callback on
     * @param callback CoexCallback to register
     *
     * @hide
     */
    @SystemApi
    @RequiresPermission(android.Manifest.permission.WIFI_ACCESS_COEX_UNSAFE_CHANNELS)
    public void registerCoexCallback(
            @NonNull @CallbackExecutor Executor executor, @NonNull CoexCallback callback) {
        if (executor == null) throw new IllegalArgumentException("executor must not be null");
        if (callback == null) throw new IllegalArgumentException("callback must not be null");
        CoexCallback.CoexCallbackProxy proxy = callback.getProxy();
        proxy.initProxy(executor, callback);
        try {
            mService.registerCoexCallback(proxy);
        } catch (RemoteException e) {
            throw e.rethrowFromSystemServer();
        }
    }

    /**
     * Unregisters a CoexCallback from listening on the current CoexUnsafeChannels and restrictions
     * being used for Wi-Fi/cellular coex channel avoidance.
     * @param callback CoexCallback to unregister
     *
     * @hide
     */
    @SystemApi
    @RequiresPermission(android.Manifest.permission.WIFI_ACCESS_COEX_UNSAFE_CHANNELS)
    public void unregisterCoexCallback(@NonNull CoexCallback callback) {
        if (callback == null) throw new IllegalArgumentException("callback must not be null");
        CoexCallback.CoexCallbackProxy proxy = callback.getProxy();
        try {
            mService.unregisterCoexCallback(proxy);
        } catch (RemoteException e) {
            throw e.rethrowFromSystemServer();
        } finally {
            proxy.cleanUpProxy();
        }
    }

    /**
     * Abstract callback class for applications to receive updates about current CoexUnsafeChannels
     * for Wi-Fi/Cellular coex channel avoidance.
     *
     * @hide
     */
    @SystemApi
    public abstract static class CoexCallback {
        private final CoexCallbackProxy mCoexCallbackProxy;

        public CoexCallback() {
            if (!SdkLevel.isAtLeastS()) {
                throw new UnsupportedOperationException();
            }
            mCoexCallbackProxy = new CoexCallbackProxy();
        }

        /*package*/ @NonNull
        CoexCallbackProxy getProxy() {
            return mCoexCallbackProxy;
        }

        /**
         * Indicates that the current CoexUnsafeChannels or restrictions have changed.
         * Clients should call {@link #getCoexUnsafeChannels()} and {@link #getCoexRestrictions()}
         * to get the updated values.
         */
        public abstract void onCoexUnsafeChannelsChanged();

        /**
         * Callback proxy for CoexCallback objects.
         */
        private static class CoexCallbackProxy extends ICoexCallback.Stub {
            private final Object mLock = new Object();
            @Nullable @GuardedBy("mLock") private Executor mExecutor;
            @Nullable @GuardedBy("mLock") private CoexCallback mCallback;

            CoexCallbackProxy() {
                mExecutor = null;
                mCallback = null;
            }

            /*package*/ void initProxy(@NonNull Executor executor,
                    @NonNull CoexCallback callback) {
                synchronized (mLock) {
                    mExecutor = executor;
                    mCallback = callback;
                }
            }

            /*package*/ void cleanUpProxy() {
                synchronized (mLock) {
                    mExecutor = null;
                    mCallback = null;
                }
            }

            @Override
            public void onCoexUnsafeChannelsChanged() {
                Executor executor;
                CoexCallback callback;
                synchronized (mLock) {
                    executor = mExecutor;
                    callback = mCallback;
                }
                if (executor == null || callback == null) {
                    return;
                }
                Binder.clearCallingIdentity();
                executor.execute(callback::onCoexUnsafeChannelsChanged);
            }
        }
    }

    /**
     * Start Soft AP (hotspot) mode for tethering purposes with the specified configuration.
     * Note that starting Soft AP mode may disable station mode operation if the device does not
     * support concurrency.
     * @param wifiConfig SSID, security and channel details as part of WifiConfiguration, or null to
     *                   use the persisted Soft AP configuration that was previously set using
     *                   {@link #setWifiApConfiguration(WifiConfiguration)}.
     * @return {@code true} if the operation succeeded, {@code false} otherwise
     *
     * @hide
     */
    @RequiresPermission(anyOf = {
            android.Manifest.permission.NETWORK_STACK,
            NetworkStack.PERMISSION_MAINLINE_NETWORK_STACK
    })
    public boolean startSoftAp(@Nullable WifiConfiguration wifiConfig) {
        try {
            return mService.startSoftAp(wifiConfig, mContext.getOpPackageName());
        } catch (RemoteException e) {
            throw e.rethrowFromSystemServer();
        }
    }

    /**
     * Start Soft AP (hotspot) mode for tethering purposes with the specified configuration.
     * Note that starting Soft AP mode may disable station mode operation if the device does not
     * support concurrency.
     * @param softApConfig A valid SoftApConfiguration specifying the configuration of the SAP,
     *                     or null to use the persisted Soft AP configuration that was previously
     *                     set using {@link #setSoftApConfiguration(softApConfiguration)}.
     * @return {@code true} if the operation succeeded, {@code false} otherwise
     *
     * @hide
     */
    @SystemApi
    @RequiresPermission(anyOf = {
            android.Manifest.permission.NETWORK_STACK,
            NetworkStack.PERMISSION_MAINLINE_NETWORK_STACK
    })
    public boolean startTetheredHotspot(@Nullable SoftApConfiguration softApConfig) {
        try {
            return mService.startTetheredHotspot(softApConfig, mContext.getOpPackageName());
        } catch (RemoteException e) {
            throw e.rethrowFromSystemServer();
        }
    }


    /**
     * Stop SoftAp mode.
     * Note that stopping softap mode will restore the previous wifi mode.
     * @return {@code true} if the operation succeeds, {@code false} otherwise
     *
     * @hide
     */
    @SystemApi
    @RequiresPermission(anyOf = {
            android.Manifest.permission.NETWORK_STACK,
            NetworkStack.PERMISSION_MAINLINE_NETWORK_STACK
    })
    public boolean stopSoftAp() {
        try {
            return mService.stopSoftAp();
        } catch (RemoteException e) {
            throw e.rethrowFromSystemServer();
        }
    }

    /**
     * Request a local only hotspot that an application can use to communicate between co-located
     * devices connected to the created WiFi hotspot.  The network created by this method will not
     * have Internet access.  Each application can make a single request for the hotspot, but
     * multiple applications could be requesting the hotspot at the same time.  When multiple
     * applications have successfully registered concurrently, they will be sharing the underlying
     * hotspot. {@link LocalOnlyHotspotCallback#onStarted(LocalOnlyHotspotReservation)} is called
     * when the hotspot is ready for use by the application.
     * <p>
     * Each application can make a single active call to this method. The {@link
     * LocalOnlyHotspotCallback#onStarted(LocalOnlyHotspotReservation)} callback supplies the
     * requestor with a {@link LocalOnlyHotspotReservation} that contains a
     * {@link SoftApConfiguration} with the SSID, security type and credentials needed to connect
     * to the hotspot.  Communicating this information is up to the application.
     * <p>
     * If the LocalOnlyHotspot cannot be created, the {@link LocalOnlyHotspotCallback#onFailed(int)}
     * method will be called. Example failures include errors bringing up the network or if
     * there is an incompatible operating mode.  For example, if the user is currently using Wifi
     * Tethering to provide an upstream to another device, LocalOnlyHotspot will not start due to
     * an incompatible mode. The possible error codes include:
     * {@link LocalOnlyHotspotCallback#ERROR_NO_CHANNEL},
     * {@link LocalOnlyHotspotCallback#ERROR_GENERIC},
     * {@link LocalOnlyHotspotCallback#ERROR_INCOMPATIBLE_MODE} and
     * {@link LocalOnlyHotspotCallback#ERROR_TETHERING_DISALLOWED}.
     * <p>
     * Internally, requests will be tracked to prevent the hotspot from being torn down while apps
     * are still using it.  The {@link LocalOnlyHotspotReservation} object passed in the  {@link
     * LocalOnlyHotspotCallback#onStarted(LocalOnlyHotspotReservation)} call should be closed when
     * the LocalOnlyHotspot is no longer needed using {@link LocalOnlyHotspotReservation#close()}.
     * Since the hotspot may be shared among multiple applications, removing the final registered
     * application request will trigger the hotspot teardown.  This means that applications should
     * not listen to broadcasts containing wifi state to determine if the hotspot was stopped after
     * they are done using it. Additionally, once {@link LocalOnlyHotspotReservation#close()} is
     * called, applications will not receive callbacks of any kind.
     * <p>
     * Applications should be aware that the user may also stop the LocalOnlyHotspot through the
     * Settings UI; it is not guaranteed to stay up as long as there is a requesting application.
     * The requestors will be notified of this case via
     * {@link LocalOnlyHotspotCallback#onStopped()}.  Other cases may arise where the hotspot is
     * torn down (Emergency mode, etc).  Application developers should be aware that it can stop
     * unexpectedly, but they will receive a notification if they have properly registered.
     * <p>
     * Applications should also be aware that this network will be shared with other applications.
     * Applications are responsible for protecting their data on this network (e.g. TLS).
     * <p>
     * Applications need to have the following permissions to start LocalOnlyHotspot: {@link
     * android.Manifest.permission#CHANGE_WIFI_STATE} and {@link
     * android.Manifest.permission#ACCESS_FINE_LOCATION ACCESS_FINE_LOCATION}.  Callers without
     * the permissions will trigger a {@link java.lang.SecurityException}.
     * <p>
     * @param callback LocalOnlyHotspotCallback for the application to receive updates about
     * operating status.
     * @param handler Handler to be used for callbacks.  If the caller passes a null Handler, the
     * main thread will be used.
     */
    @RequiresPermission(allOf = {
            android.Manifest.permission.CHANGE_WIFI_STATE,
            android.Manifest.permission.ACCESS_FINE_LOCATION})
    public void startLocalOnlyHotspot(LocalOnlyHotspotCallback callback,
            @Nullable Handler handler) {
        Executor executor = handler == null ? null : new HandlerExecutor(handler);
        startLocalOnlyHotspotInternal(null, executor, callback);
    }

    /**
     * Starts a local-only hotspot with a specific configuration applied. See
     * {@link #startLocalOnlyHotspot(LocalOnlyHotspotCallback, Handler)}.
     *
     * Applications need either {@link android.Manifest.permission#NETWORK_SETUP_WIZARD} or
     * {@link android.Manifest.permission#NETWORK_SETTINGS} to call this method.
     *
     * Since custom configuration settings may be incompatible with each other, the hotspot started
     * through this method cannot coexist with another hotspot created through
     * startLocalOnlyHotspot. If this is attempted, the first hotspot request wins and others
     * receive {@link LocalOnlyHotspotCallback#ERROR_GENERIC} through
     * {@link LocalOnlyHotspotCallback#onFailed}.
     *
     * @param config Custom configuration for the hotspot. See {@link SoftApConfiguration}.
     * @param executor Executor to run callback methods on, or null to use the main thread.
     * @param callback Callback object for updates about hotspot status, or null for no updates.
     * @hide
     */
    @SystemApi
    @RequiresPermission(anyOf = {
            android.Manifest.permission.NETWORK_SETTINGS,
            android.Manifest.permission.NETWORK_SETUP_WIZARD})
    public void startLocalOnlyHotspot(@NonNull SoftApConfiguration config,
            @Nullable Executor executor,
            @Nullable LocalOnlyHotspotCallback callback) {
        Objects.requireNonNull(config);
        startLocalOnlyHotspotInternal(config, executor, callback);
    }

    /**
     * Common implementation of both configurable and non-configurable LOHS.
     *
     * @param config App-specified configuration, or null. When present, additional privileges are
     *               required, and the hotspot cannot be shared with other clients.
     * @param executor Executor to run callback methods on, or null to use the main thread.
     * @param callback Callback object for updates about hotspot status, or null for no updates.
     */
    private void startLocalOnlyHotspotInternal(
            @Nullable SoftApConfiguration config,
            @Nullable Executor executor,
            @Nullable LocalOnlyHotspotCallback callback) {
        if (executor == null) {
            executor = mContext.getMainExecutor();
        }
        synchronized (mLock) {
            LocalOnlyHotspotCallbackProxy proxy =
                    new LocalOnlyHotspotCallbackProxy(this, executor, callback);
            try {
                String packageName = mContext.getOpPackageName();
                String featureId = mContext.getAttributionTag();
                int returnCode = mService.startLocalOnlyHotspot(proxy, packageName, featureId,
                        config);
                if (returnCode != LocalOnlyHotspotCallback.REQUEST_REGISTERED) {
                    // Send message to the proxy to make sure we call back on the correct thread
                    proxy.onHotspotFailed(returnCode);
                    return;
                }
                mLOHSCallbackProxy = proxy;
            } catch (RemoteException e) {
                throw e.rethrowFromSystemServer();
            }
        }
    }

    /**
     * Cancels a pending local only hotspot request.  This can be used by the calling application to
     * cancel the existing request if the provided callback has not been triggered.  Calling this
     * method will be equivalent to closing the returned LocalOnlyHotspotReservation, but it is not
     * explicitly required.
     * <p>
     * When cancelling this request, application developers should be aware that there may still be
     * outstanding local only hotspot requests and the hotspot may still start, or continue running.
     * Additionally, if a callback was registered, it will no longer be triggered after calling
     * cancel.
     *
     * @hide
     */
    @UnsupportedAppUsage
    public void cancelLocalOnlyHotspotRequest() {
        synchronized (mLock) {
            stopLocalOnlyHotspot();
        }
    }

    /**
     *  Method used to inform WifiService that the LocalOnlyHotspot is no longer needed.  This
     *  method is used by WifiManager to release LocalOnlyHotspotReservations held by calling
     *  applications and removes the internal tracking for the hotspot request.  When all requesting
     *  applications are finished using the hotspot, it will be stopped and WiFi will return to the
     *  previous operational mode.
     *
     *  This method should not be called by applications.  Instead, they should call the close()
     *  method on their LocalOnlyHotspotReservation.
     */
    private void stopLocalOnlyHotspot() {
        synchronized (mLock) {
            if (mLOHSCallbackProxy == null) {
                // nothing to do, the callback was already cleaned up.
                return;
            }
            mLOHSCallbackProxy = null;
            try {
                mService.stopLocalOnlyHotspot();
            } catch (RemoteException e) {
                throw e.rethrowFromSystemServer();
            }
        }
    }

    /**
     * Allow callers (Settings UI) to watch LocalOnlyHotspot state changes.  Callers will
     * receive a {@link LocalOnlyHotspotSubscription} object as a parameter of the
     * {@link LocalOnlyHotspotObserver#onRegistered(LocalOnlyHotspotSubscription)}. The registered
     * callers will receive the {@link LocalOnlyHotspotObserver#onStarted(SoftApConfiguration)} and
     * {@link LocalOnlyHotspotObserver#onStopped()} callbacks.
     * <p>
     * Applications should have the
     * {@link android.Manifest.permission#ACCESS_FINE_LOCATION ACCESS_FINE_LOCATION}
     * permission.  Callers without the permission will trigger a
     * {@link java.lang.SecurityException}.
     * <p>
     * @param observer LocalOnlyHotspotObserver callback.
     * @param handler Handler to use for callbacks
     *
     * @hide
     */
    public void watchLocalOnlyHotspot(LocalOnlyHotspotObserver observer,
            @Nullable Handler handler) {
        Executor executor = handler == null ? mContext.getMainExecutor()
                : new HandlerExecutor(handler);
        synchronized (mLock) {
            mLOHSObserverProxy =
                    new LocalOnlyHotspotObserverProxy(this, executor, observer);
            try {
                mService.startWatchLocalOnlyHotspot(mLOHSObserverProxy);
                mLOHSObserverProxy.registered();
            } catch (RemoteException e) {
                mLOHSObserverProxy = null;
                throw e.rethrowFromSystemServer();
            }
        }
    }

    /**
     * Allow callers to stop watching LocalOnlyHotspot state changes.  After calling this method,
     * applications will no longer receive callbacks.
     *
     * @hide
     */
    public void unregisterLocalOnlyHotspotObserver() {
        synchronized (mLock) {
            if (mLOHSObserverProxy == null) {
                // nothing to do, the callback was already cleaned up
                return;
            }
            mLOHSObserverProxy = null;
            try {
                mService.stopWatchLocalOnlyHotspot();
            } catch (RemoteException e) {
                throw e.rethrowFromSystemServer();
            }
        }
    }

    /**
     * Gets the tethered Wi-Fi hotspot enabled state.
     * @return One of {@link #WIFI_AP_STATE_DISABLED},
     *         {@link #WIFI_AP_STATE_DISABLING}, {@link #WIFI_AP_STATE_ENABLED},
     *         {@link #WIFI_AP_STATE_ENABLING}, {@link #WIFI_AP_STATE_FAILED}
     * @see #isWifiApEnabled()
     *
     * @hide
     */
    @SystemApi
    @RequiresPermission(android.Manifest.permission.ACCESS_WIFI_STATE)
    public int getWifiApState() {
        try {
            return mService.getWifiApEnabledState();
        } catch (RemoteException e) {
            throw e.rethrowFromSystemServer();
        }
    }

    /**
     * Return whether tethered Wi-Fi AP is enabled or disabled.
     * @return {@code true} if tethered  Wi-Fi AP is enabled
     * @see #getWifiApState()
     *
     * @hide
     */
    @SystemApi
    @RequiresPermission(android.Manifest.permission.ACCESS_WIFI_STATE)
    public boolean isWifiApEnabled() {
        return getWifiApState() == WIFI_AP_STATE_ENABLED;
    }

    /**
     * Gets the tethered Wi-Fi AP Configuration.
     * @return AP details in WifiConfiguration
     *
     * Note that AP detail may contain configuration which is cannot be represented
     * by the legacy WifiConfiguration, in such cases a null will be returned.
     *
     * @deprecated This API is deprecated. Use {@link #getSoftApConfiguration()} instead.
     * @hide
     */
    @Nullable
    @SystemApi
    @RequiresPermission(android.Manifest.permission.ACCESS_WIFI_STATE)
    @Deprecated
    public WifiConfiguration getWifiApConfiguration() {
        try {
            return mService.getWifiApConfiguration();
        } catch (RemoteException e) {
            throw e.rethrowFromSystemServer();
        }
    }

    /**
     * Gets the Wi-Fi tethered AP Configuration.
     * @return AP details in {@link SoftApConfiguration}
     *
     * @hide
     */
    @NonNull
    @SystemApi
    @RequiresPermission(anyOf = {
            android.Manifest.permission.NETWORK_SETTINGS,
            android.Manifest.permission.OVERRIDE_WIFI_CONFIG
    })
    public SoftApConfiguration getSoftApConfiguration() {
        try {
            return mService.getSoftApConfiguration();
        } catch (RemoteException e) {
            throw e.rethrowFromSystemServer();
        }
    }

    /**
     * Sets the tethered Wi-Fi AP Configuration.
     * @return {@code true} if the operation succeeded, {@code false} otherwise
     *
     * @deprecated This API is deprecated. Use {@link #setSoftApConfiguration(SoftApConfiguration)}
     * instead.
     * @hide
     */
    @SystemApi
    @RequiresPermission(android.Manifest.permission.CHANGE_WIFI_STATE)
    @Deprecated
    public boolean setWifiApConfiguration(WifiConfiguration wifiConfig) {
        try {
            return mService.setWifiApConfiguration(wifiConfig, mContext.getOpPackageName());
        } catch (RemoteException e) {
            throw e.rethrowFromSystemServer();
        }
    }

    /**
     * Sets the tethered Wi-Fi AP Configuration.
     *
     * If the API is called while the tethered soft AP is enabled, the configuration will apply to
     * the current soft AP if the new configuration only includes
     * {@link SoftApConfiguration.Builder#setMaxNumberOfClients(int)}
     * or {@link SoftApConfiguration.Builder#setShutdownTimeoutMillis(long)}
     * or {@link SoftApConfiguration.Builder#setClientControlByUserEnabled(boolean)}
     * or {@link SoftApConfiguration.Builder#setBlockedClientList(List)}
     * or {@link SoftApConfiguration.Builder#setAllowedClientList(List)}
     *
     * Otherwise, the configuration changes will be applied when the Soft AP is next started
     * (the framework will not stop/start the AP).
     *
     * @param softApConfig  A valid SoftApConfiguration specifying the configuration of the SAP.
     * @return {@code true} if the operation succeeded, {@code false} otherwise
     *
     * @hide
     */
    @SystemApi
    @RequiresPermission(anyOf = {
            android.Manifest.permission.NETWORK_SETTINGS,
            android.Manifest.permission.OVERRIDE_WIFI_CONFIG
    })
    public boolean setSoftApConfiguration(@NonNull SoftApConfiguration softApConfig) {
        try {
            return mService.setSoftApConfiguration(
                    softApConfig, mContext.getOpPackageName());
        } catch (RemoteException e) {
            throw e.rethrowFromSystemServer();
        }
    }

    /**
     * Enable/Disable TDLS on a specific local route.
     *
     * <p>
     * TDLS enables two wireless endpoints to talk to each other directly
     * without going through the access point that is managing the local
     * network. It saves bandwidth and improves quality of the link.
     * </p>
     * <p>
     * This API enables/disables the option of using TDLS. If enabled, the
     * underlying hardware is free to use TDLS or a hop through the access
     * point. If disabled, existing TDLS session is torn down and
     * hardware is restricted to use access point for transferring wireless
     * packets. Default value for all routes is 'disabled', meaning restricted
     * to use access point for transferring packets.
     * </p>
     *
     * @param remoteIPAddress IP address of the endpoint to setup TDLS with
     * @param enable true = setup and false = tear down TDLS
     */
    public void setTdlsEnabled(InetAddress remoteIPAddress, boolean enable) {
        try {
            mService.enableTdls(remoteIPAddress.getHostAddress(), enable);
        } catch (RemoteException e) {
            throw e.rethrowFromSystemServer();
        }
    }

    /**
     * Similar to {@link #setTdlsEnabled(InetAddress, boolean) }, except
     * this version allows you to specify remote endpoint with a MAC address.
     * @param remoteMacAddress MAC address of the remote endpoint such as 00:00:0c:9f:f2:ab
     * @param enable true = setup and false = tear down TDLS
     */
    public void setTdlsEnabledWithMacAddress(String remoteMacAddress, boolean enable) {
        try {
            mService.enableTdlsWithMacAddress(remoteMacAddress, enable);
        } catch (RemoteException e) {
            throw e.rethrowFromSystemServer();
        }
    }

    /**
     * Passed with {@link ActionListener#onFailure}.
     * Indicates that the operation failed due to an internal error.
     * @hide
     */
    public static final int ERROR                       = 0;

    /**
     * Passed with {@link ActionListener#onFailure}.
     * Indicates that the operation is already in progress
     * @hide
     */
    public static final int IN_PROGRESS                 = 1;

    /**
     * Passed with {@link ActionListener#onFailure}.
     * Indicates that the operation failed because the framework is busy and
     * unable to service the request
     * @hide
     */
    public static final int BUSY                        = 2;

    /** @hide */
    @Retention(RetentionPolicy.SOURCE)
    @IntDef({ERROR, IN_PROGRESS, BUSY})
    public @interface ActionListenerFailureReason {}

    /* WPS specific errors */
    /** WPS overlap detected
     * @deprecated This is deprecated
     */
    public static final int WPS_OVERLAP_ERROR           = 3;
    /** WEP on WPS is prohibited
     * @deprecated This is deprecated
     */
    public static final int WPS_WEP_PROHIBITED          = 4;
    /** TKIP only prohibited
     * @deprecated This is deprecated
     */
    public static final int WPS_TKIP_ONLY_PROHIBITED    = 5;
    /** Authentication failure on WPS
     * @deprecated This is deprecated
     */
    public static final int WPS_AUTH_FAILURE            = 6;
    /** WPS timed out
     * @deprecated This is deprecated
     */
    public static final int WPS_TIMED_OUT               = 7;

    /**
     * Passed with {@link ActionListener#onFailure}.
     * Indicates that the operation failed due to invalid inputs
     * @hide
     */
    public static final int INVALID_ARGS                = 8;

    /**
     * Passed with {@link ActionListener#onFailure}.
     * Indicates that the operation failed due to user permissions.
     * @hide
     */
    public static final int NOT_AUTHORIZED              = 9;

    /**
     * Interface for callback invocation on an application action
     * @hide
     */
    @SystemApi
    public interface ActionListener {
        /**
         * The operation succeeded.
         */
        void onSuccess();
        /**
         * The operation failed.
         * @param reason The reason for failure depends on the operation.
         */
        void onFailure(@ActionListenerFailureReason int reason);
    }

    /** Interface for callback invocation on a start WPS action
     * @deprecated This is deprecated
     */
    public static abstract class WpsCallback {

        /** WPS start succeeded
         * @deprecated This API is deprecated
         */
        public abstract void onStarted(String pin);

        /** WPS operation completed successfully
         * @deprecated This API is deprecated
         */
        public abstract void onSucceeded();

        /**
         * WPS operation failed
         * @param reason The reason for failure could be one of
         * {@link #WPS_TKIP_ONLY_PROHIBITED}, {@link #WPS_OVERLAP_ERROR},
         * {@link #WPS_WEP_PROHIBITED}, {@link #WPS_TIMED_OUT} or {@link #WPS_AUTH_FAILURE}
         * and some generic errors.
         * @deprecated This API is deprecated
         */
        public abstract void onFailed(int reason);
    }

    /**
     * Base class for soft AP callback. Should be extended by applications and set when calling
     * {@link WifiManager#registerSoftApCallback(Executor, SoftApCallback)}.
     *
     * @hide
     */
    @SystemApi
    public interface SoftApCallback {
        /**
         * Called when soft AP state changes.
         *
         * @param state         the new AP state. One of {@link #WIFI_AP_STATE_DISABLED},
         *                      {@link #WIFI_AP_STATE_DISABLING}, {@link #WIFI_AP_STATE_ENABLED},
         *                      {@link #WIFI_AP_STATE_ENABLING}, {@link #WIFI_AP_STATE_FAILED}
         * @param failureReason reason when in failed state. One of
         *                      {@link #SAP_START_FAILURE_GENERAL},
         *                      {@link #SAP_START_FAILURE_NO_CHANNEL},
         *                      {@link #SAP_START_FAILURE_UNSUPPORTED_CONFIGURATION}
         */
        default void onStateChanged(@WifiApState int state, @SapStartFailure int failureReason) {}

        /**
         * Called when the connected clients to soft AP changes.
         *
         * @param clients the currently connected clients
         *
         * @deprecated This API is deprecated.
         * Use {@link #onConnectedClientsChanged(SoftApInfo, List<WifiClient>)} instead.
         */
        @Deprecated
        default void onConnectedClientsChanged(@NonNull List<WifiClient> clients) {}


        /**
         * Called when the connected clients for a soft AP instance change.
         *
         * When the Soft AP is configured in single AP mode, this callback is invoked
         * with the same {@link SoftApInfo} for all connected clients changes.
         * When the Soft AP is configured in bridged mode, this callback is invoked with
         * the corresponding {@link SoftApInfo} for the instance in which the connected clients
         * changed.
         *
         * @param info The {@link SoftApInfo} of the AP.
         * @param clients The currently connected clients on the AP instance specified by
         *                {@code info}.
         */
        default void onConnectedClientsChanged(@NonNull SoftApInfo info,
                @NonNull List<WifiClient> clients) {}

        /**
         * Called when information of softap changes.
         *
         * Note: this API is only valid when the Soft AP is configured as a single AP
         * - not as a bridged AP (2 Soft APs). When the Soft AP is configured as bridged AP
         * this callback will not be triggered -  use the
         * {@link #onInfoChanged(List<SoftApInfo>)} callback in bridged AP mode.
         *
         * @param softApInfo is the softap information. {@link SoftApInfo}
         *
         * @deprecated This API is deprecated. Use {@link #onInfoChanged(List<SoftApInfo>)}
         * instead.
         */
        @Deprecated
        default void onInfoChanged(@NonNull SoftApInfo softApInfo) {
            // Do nothing: can be updated to add SoftApInfo details (e.g. channel) to the UI.
        }

        /**
         * Called when information of softap changes.
         *
         * The number of the information elements in the list depends on Soft AP configuration
         * and state.
         * For instance, an empty list will be returned when the Soft AP is disabled.
         * One information element will be returned in the list when the Soft AP is configured
         * as a single AP, and two information elements will be returned in the list
         * when the Soft AP is configured in bridged mode.
         *
         * Note: One of the Soft APs may be shut down independently of the other by the framework,
         * for instance if no devices are connected to it for some duration.
         * In that case, one information element will be returned in the list in bridged mode.
         *
         * See {@link #isBridgedApConcurrencySupported()} for the detail of the bridged AP.
         *
         * @param softApInfoList is the list of the softap information elements. {@link SoftApInfo}
         */
        default void onInfoChanged(@NonNull List<SoftApInfo> softApInfoList) {
            // Do nothing: can be updated to add SoftApInfo details (e.g. channel) to the UI.
        }

        /**
         * Called when capability of softap changes.
         *
         * @param softApCapability is the softap capability. {@link SoftApCapability}
         */
        default void onCapabilityChanged(@NonNull SoftApCapability softApCapability) {
            // Do nothing: can be updated to add SoftApCapability details (e.g. meximum supported
            // client number) to the UI.
        }

        /**
         * Called when client trying to connect but device blocked the client with specific reason.
         *
         * Can be used to ask user to update client to allowed list or blocked list
         * when reason is {@link SAP_CLIENT_BLOCK_REASON_CODE_BLOCKED_BY_USER}, or
         * indicate the block due to maximum supported client number limitation when reason is
         * {@link SAP_CLIENT_BLOCK_REASON_CODE_NO_MORE_STAS}.
         *
         * @param client the currently blocked client.
         * @param blockedReason one of blocked reason from {@link SapClientBlockedReason}
         */
        default void onBlockedClientConnecting(@NonNull WifiClient client,
                @SapClientBlockedReason int blockedReason) {
            // Do nothing: can be used to ask user to update client to allowed list or blocked list.
        }
    }

    /**
     * Callback proxy for SoftApCallback objects.
     *
     * @hide
     */
    private class SoftApCallbackProxy extends ISoftApCallback.Stub {
        private final Executor mExecutor;
        private final SoftApCallback mCallback;
        private Map<String, List<WifiClient>> mCurrentClients = new HashMap<>();
        private Map<String, SoftApInfo> mCurrentInfos = new HashMap<>();

        private List<WifiClient> getConnectedClientList(Map<String, List<WifiClient>> clientsMap) {
            List<WifiClient> connectedClientList = new ArrayList<>();
            for (List<WifiClient> it : clientsMap.values()) {
                connectedClientList.addAll(it);
            }
            return connectedClientList;
        }

        SoftApCallbackProxy(Executor executor, SoftApCallback callback) {
            mExecutor = executor;
            mCallback = callback;
        }

        @Override
        public void onStateChanged(int state, int failureReason) {
            if (mVerboseLoggingEnabled) {
                Log.v(TAG, "SoftApCallbackProxy: onStateChanged: state=" + state
                        + ", failureReason=" + failureReason);
            }

            Binder.clearCallingIdentity();
            mExecutor.execute(() -> {
                mCallback.onStateChanged(state, failureReason);
            });
        }

        @Override
        public void onConnectedClientsOrInfoChanged(Map<String, SoftApInfo> infos,
                Map<String, List<WifiClient>> clients, boolean isBridged, boolean isRegistration) {
            if (mVerboseLoggingEnabled) {
                Log.v(TAG, "SoftApCallbackProxy: onConnectedClientsOrInfoChanged: clients: "
                        + clients + ", infos: " + infos + ", isBridged is " + isBridged
                        + ", isRegistration is " + isRegistration);
            }

            List<SoftApInfo> changedInfoList = new ArrayList<>(infos.values());
            Map<SoftApInfo, List<WifiClient>> changedInfoClients = new HashMap<>();
            boolean isInfoChanged = infos.size() != mCurrentInfos.size();
            for (SoftApInfo info : mCurrentInfos.values()) {
                String changedInstance = info.getApInstanceIdentifier();
                if (!changedInfoList.contains(info)) {
                    isInfoChanged = true;
                    if (mCurrentClients.getOrDefault(changedInstance,
                              Collections.emptyList()).size() > 0) {
                        Log.d(TAG, "SoftApCallbackProxy: info changed on client connected"
                                + " instance(Shut Down case)");
                        //Here should notify client changed on old info
                        changedInfoClients.put(info, Collections.emptyList());
                    }
                } else {
                    // info doesn't change, check client list
                    List<WifiClient> changedClientList = clients.getOrDefault(
                            changedInstance, Collections.emptyList());
                    if (changedClientList.size()
                            != mCurrentClients
                            .getOrDefault(changedInstance, Collections.emptyList()).size()) {
                        // Here should notify client changed on new info(same as old info)
                        changedInfoClients.put(info, changedClientList);
                        Log.d(TAG, "SoftApCallbackProxy: client changed on " + info
                                + " list: " + changedClientList);
                    }
                }
            }

            if (!isInfoChanged && changedInfoClients.isEmpty()
                    && !isRegistration) {
                Log.v(TAG, "SoftApCallbackProxy: No changed & Not Registration,"
                        + " don't need to notify the client");
                return;
            }
            mCurrentClients = clients;
            mCurrentInfos = infos;
            Binder.clearCallingIdentity();
            // Notify the clients changed first for old info shutdown case
            for (SoftApInfo changedInfo : changedInfoClients.keySet()) {
                Log.v(TAG, "send onConnectedClientsChanged, changedInfo is " + changedInfo);
                mExecutor.execute(() -> {
                    mCallback.onConnectedClientsChanged(
                            changedInfo, changedInfoClients.get(changedInfo));
                });
            }

            if (isInfoChanged || isRegistration) {
                if (!isBridged) {
                    SoftApInfo newInfo = changedInfoList.isEmpty()
                            ? new SoftApInfo() : changedInfoList.get(0);
                    Log.v(TAG, "SoftApCallbackProxy: send InfoChanged, newInfo: " + newInfo);
                    mExecutor.execute(() -> {
                        mCallback.onInfoChanged(newInfo);
                    });
                }
                Log.v(TAG, "SoftApCallbackProxy: send InfoChanged, changedInfoList: "
                        + changedInfoList);
                mExecutor.execute(() -> {
                    mCallback.onInfoChanged(changedInfoList);
                });
            }

            if (isRegistration || !changedInfoClients.isEmpty()) {
                Log.v(TAG, "SoftApCallbackProxy: send onConnectedClientsChanged(clients): "
                        + getConnectedClientList(clients));
                mExecutor.execute(() -> {
                    mCallback.onConnectedClientsChanged(getConnectedClientList(clients));
                });
            }
        }

        @Override
        public void onCapabilityChanged(SoftApCapability capability) {
            if (mVerboseLoggingEnabled) {
                Log.v(TAG, "SoftApCallbackProxy: onCapabilityChanged: SoftApCapability="
                        + capability);
            }

            Binder.clearCallingIdentity();
            mExecutor.execute(() -> {
                mCallback.onCapabilityChanged(capability);
            });
        }

        @Override
        public void onBlockedClientConnecting(@NonNull WifiClient client, int blockedReason) {
            if (mVerboseLoggingEnabled) {
                Log.v(TAG, "SoftApCallbackProxy: onBlockedClientConnecting: client=" + client
                        + " with reason = " + blockedReason);
            }

            Binder.clearCallingIdentity();
            mExecutor.execute(() -> {
                mCallback.onBlockedClientConnecting(client, blockedReason);
            });
        }
    }

    /**
     * Registers a callback for Soft AP. See {@link SoftApCallback}. Caller will receive the
     * following callbacks on registration:
     * <ul>
     * <li> {@link SoftApCallback#onStateChanged(int, int)}</li>
     * <li> {@link SoftApCallback#onConnectedClientsChanged(List<WifiClient>)}</li>
     * <li> {@link SoftApCallback#onInfoChanged(SoftApInfo)}</li>
     * <li> {@link SoftApCallback#onInfoChanged(List<SoftApInfo>)}</li>
     * <li> {@link SoftApCallback#onCapabilityChanged(SoftApCapability)}</li>
     * </ul>
     *
     * Use {@link SoftApCallback#onConnectedClientsChanged(SoftApInfo, List<WifiClient>)} to know
     * if there are any clients connected to a specific bridged instance of this AP
     * (if bridged AP is enabled).
     *
     * Note: Caller will receive the callback
     * {@link SoftApCallback#onConnectedClientsChangedWithApInfo(SoftApInfo, List<WifiClient>)}
     * on registration when there are clients connected to AP.
     *
     * These will be dispatched on registration to provide the caller with the current state
     * (and are not an indication of any current change). Note that receiving an immediate
     * WIFI_AP_STATE_FAILED value for soft AP state indicates that the latest attempt to start
     * soft AP has failed. Caller can unregister a previously registered callback using
     * {@link #unregisterSoftApCallback}
     * <p>
     * Applications should have the
     * {@link android.Manifest.permission#NETWORK_SETTINGS NETWORK_SETTINGS} permission. Callers
     * without the permission will trigger a {@link java.lang.SecurityException}.
     * <p>
     *
     * @param executor The Executor on whose thread to execute the callbacks of the {@code callback}
     *                 object.
     * @param callback Callback for soft AP events
     * @hide
     */
    @SystemApi
    @RequiresPermission(anyOf = {
            android.Manifest.permission.NETWORK_SETTINGS,
            NetworkStack.PERMISSION_MAINLINE_NETWORK_STACK,
            android.Manifest.permission.OVERRIDE_WIFI_CONFIG
    })
    public void registerSoftApCallback(@NonNull @CallbackExecutor Executor executor,
            @NonNull SoftApCallback callback) {
        if (executor == null) throw new IllegalArgumentException("executor cannot be null");
        if (callback == null) throw new IllegalArgumentException("callback cannot be null");
        Log.v(TAG, "registerSoftApCallback: callback=" + callback + ", executor=" + executor);

        try {
            synchronized (sSoftApCallbackMap) {
                ISoftApCallback.Stub binderCallback = new SoftApCallbackProxy(executor, callback);
                sSoftApCallbackMap.put(System.identityHashCode(callback), binderCallback);
                mService.registerSoftApCallback(binderCallback);
            }
        } catch (RemoteException e) {
            throw e.rethrowFromSystemServer();
        }
    }

    /**
     * Allow callers to unregister a previously registered callback. After calling this method,
     * applications will no longer receive soft AP events.
     *
     * @param callback Callback to unregister for soft AP events
     *
     * @hide
     */
    @SystemApi
    @RequiresPermission(anyOf = {
            android.Manifest.permission.NETWORK_SETTINGS,
            NetworkStack.PERMISSION_MAINLINE_NETWORK_STACK,
            android.Manifest.permission.OVERRIDE_WIFI_CONFIG
    })
    public void unregisterSoftApCallback(@NonNull SoftApCallback callback) {
        if (callback == null) throw new IllegalArgumentException("callback cannot be null");
        Log.v(TAG, "unregisterSoftApCallback: callback=" + callback);

        try {
            synchronized (sSoftApCallbackMap) {
                int callbackIdentifier = System.identityHashCode(callback);
                if (!sSoftApCallbackMap.contains(callbackIdentifier)) {
                    Log.w(TAG, "Unknown external callback " + callbackIdentifier);
                    return;
                }
                mService.unregisterSoftApCallback(sSoftApCallbackMap.get(callbackIdentifier));
                sSoftApCallbackMap.remove(callbackIdentifier);
            }
        } catch (RemoteException e) {
            throw e.rethrowFromSystemServer();
        }
    }

    /**
     * LocalOnlyHotspotReservation that contains the {@link SoftApConfiguration} for the active
     * LocalOnlyHotspot request.
     * <p>
     * Applications requesting LocalOnlyHotspot for sharing will receive an instance of the
     * LocalOnlyHotspotReservation in the
     * {@link LocalOnlyHotspotCallback#onStarted(LocalOnlyHotspotReservation)} call.  This
     * reservation contains the relevant {@link SoftApConfiguration}.
     * When an application is done with the LocalOnlyHotspot, they should call {@link
     * LocalOnlyHotspotReservation#close()}.  Once this happens, the application will not receive
     * any further callbacks. If the LocalOnlyHotspot is stopped due to a
     * user triggered mode change, applications will be notified via the {@link
     * LocalOnlyHotspotCallback#onStopped()} callback.
     */
    public class LocalOnlyHotspotReservation implements AutoCloseable {

        private final CloseGuard mCloseGuard = new CloseGuard();
        private final SoftApConfiguration mSoftApConfig;
        private final WifiConfiguration mWifiConfig;
        private boolean mClosed = false;

        /** @hide */
        @VisibleForTesting
        public LocalOnlyHotspotReservation(SoftApConfiguration config) {
            mSoftApConfig = config;
            mWifiConfig = config.toWifiConfiguration();
            mCloseGuard.open("close");
        }

        /**
         * Returns the {@link WifiConfiguration} of the current Local Only Hotspot (LOHS).
         * May be null if hotspot enabled and security type is not
         * {@code WifiConfiguration.KeyMgmt.None} or {@code WifiConfiguration.KeyMgmt.WPA2_PSK}.
         *
         * @deprecated Use {@code WifiManager#getSoftApConfiguration()} to get the
         * LOHS configuration.
         */
        @Deprecated
        @Nullable
        public WifiConfiguration getWifiConfiguration() {
            return mWifiConfig;
        }

        /**
         * Returns the {@link SoftApConfiguration} of the current Local Only Hotspot (LOHS).
         */
        @NonNull
        public SoftApConfiguration getSoftApConfiguration() {
            return mSoftApConfig;
        }

        @Override
        public void close() {
            try {
                synchronized (mLock) {
                    if (!mClosed) {
                        mClosed = true;
                        stopLocalOnlyHotspot();
                        mCloseGuard.close();
                    }
                }
            } catch (Exception e) {
                Log.e(TAG, "Failed to stop Local Only Hotspot.");
            } finally {
                Reference.reachabilityFence(this);
            }
        }

        @Override
        protected void finalize() throws Throwable {
            try {
                if (mCloseGuard != null) {
                    mCloseGuard.warnIfOpen();
                }
                close();
            } finally {
                super.finalize();
            }
        }
    }

    /**
     * Callback class for applications to receive updates about the LocalOnlyHotspot status.
     */
    public static class LocalOnlyHotspotCallback {
        /** @hide */
        public static final int REQUEST_REGISTERED = 0;

        public static final int ERROR_NO_CHANNEL = 1;
        public static final int ERROR_GENERIC = 2;
        public static final int ERROR_INCOMPATIBLE_MODE = 3;
        public static final int ERROR_TETHERING_DISALLOWED = 4;

        /** LocalOnlyHotspot start succeeded. */
        public void onStarted(LocalOnlyHotspotReservation reservation) {};

        /**
         * LocalOnlyHotspot stopped.
         * <p>
         * The LocalOnlyHotspot can be disabled at any time by the user.  When this happens,
         * applications will be notified that it was stopped. This will not be invoked when an
         * application calls {@link LocalOnlyHotspotReservation#close()}.
         */
        public void onStopped() {};

        /**
         * LocalOnlyHotspot failed to start.
         * <p>
         * Applications can attempt to call
         * {@link WifiManager#startLocalOnlyHotspot(LocalOnlyHotspotCallback, Handler)} again at
         * a later time.
         * <p>
         * @param reason The reason for failure could be one of: {@link
         * #ERROR_TETHERING_DISALLOWED}, {@link #ERROR_INCOMPATIBLE_MODE},
         * {@link #ERROR_NO_CHANNEL}, or {@link #ERROR_GENERIC}.
         */
        public void onFailed(int reason) { };
    }

    /**
     * Callback proxy for LocalOnlyHotspotCallback objects.
     */
    private static class LocalOnlyHotspotCallbackProxy extends ILocalOnlyHotspotCallback.Stub {
        private final WeakReference<WifiManager> mWifiManager;
        private final Executor mExecutor;
        private final LocalOnlyHotspotCallback mCallback;

        /**
         * Constructs a {@link LocalOnlyHotspotCallbackProxy} using the specified executor.  All
         * callbacks will run using the given executor.
         *
         * @param manager WifiManager
         * @param executor Executor for delivering callbacks.
         * @param callback LocalOnlyHotspotCallback to notify the calling application, or null.
         */
        LocalOnlyHotspotCallbackProxy(
                @NonNull WifiManager manager,
                @NonNull Executor executor,
                @Nullable LocalOnlyHotspotCallback callback) {
            mWifiManager = new WeakReference<>(manager);
            mExecutor = executor;
            mCallback = callback;
        }

        @Override
        public void onHotspotStarted(SoftApConfiguration config) {
            WifiManager manager = mWifiManager.get();
            if (manager == null) return;

            if (config == null) {
                Log.e(TAG, "LocalOnlyHotspotCallbackProxy: config cannot be null.");
                onHotspotFailed(LocalOnlyHotspotCallback.ERROR_GENERIC);
                return;
            }
            final LocalOnlyHotspotReservation reservation =
                    manager.new LocalOnlyHotspotReservation(config);
            if (mCallback == null) return;
            mExecutor.execute(() -> mCallback.onStarted(reservation));
        }

        @Override
        public void onHotspotStopped() {
            WifiManager manager = mWifiManager.get();
            if (manager == null) return;

            Log.w(TAG, "LocalOnlyHotspotCallbackProxy: hotspot stopped");
            if (mCallback == null) return;
            mExecutor.execute(() -> mCallback.onStopped());
        }

        @Override
        public void onHotspotFailed(int reason) {
            WifiManager manager = mWifiManager.get();
            if (manager == null) return;

            Log.w(TAG, "LocalOnlyHotspotCallbackProxy: failed to start.  reason: "
                    + reason);
            if (mCallback == null) return;
            mExecutor.execute(() -> mCallback.onFailed(reason));
        }
    }

    /**
     * LocalOnlyHotspotSubscription that is an AutoCloseable object for tracking applications
     * watching for LocalOnlyHotspot changes.
     *
     * @hide
     */
    public class LocalOnlyHotspotSubscription implements AutoCloseable {
        private final CloseGuard mCloseGuard = new CloseGuard();

        /** @hide */
        @VisibleForTesting
        public LocalOnlyHotspotSubscription() {
            mCloseGuard.open("close");
        }

        @Override
        public void close() {
            try {
                unregisterLocalOnlyHotspotObserver();
                mCloseGuard.close();
            } catch (Exception e) {
                Log.e(TAG, "Failed to unregister LocalOnlyHotspotObserver.");
            } finally {
                Reference.reachabilityFence(this);
            }
        }

        @Override
        protected void finalize() throws Throwable {
            try {
                if (mCloseGuard != null) {
                    mCloseGuard.warnIfOpen();
                }
                close();
            } finally {
                super.finalize();
            }
        }
    }

    /**
     * Class to notify calling applications that watch for changes in LocalOnlyHotspot of updates.
     *
     * @hide
     */
    public static class LocalOnlyHotspotObserver {
        /**
         * Confirm registration for LocalOnlyHotspotChanges by returning a
         * LocalOnlyHotspotSubscription.
         */
        public void onRegistered(LocalOnlyHotspotSubscription subscription) {};

        /**
         * LocalOnlyHotspot started with the supplied config.
         */
        public void onStarted(SoftApConfiguration config) {};

        /**
         * LocalOnlyHotspot stopped.
         */
        public void onStopped() {};
    }

    /**
     * Callback proxy for LocalOnlyHotspotObserver objects.
     */
    private static class LocalOnlyHotspotObserverProxy extends ILocalOnlyHotspotCallback.Stub {
        private final WeakReference<WifiManager> mWifiManager;
        private final Executor mExecutor;
        private final LocalOnlyHotspotObserver mObserver;

        /**
         * Constructs a {@link LocalOnlyHotspotObserverProxy} using the specified looper.
         * All callbacks will be delivered on the thread of the specified looper.
         *
         * @param manager WifiManager
         * @param executor Executor for delivering callbacks
         * @param observer LocalOnlyHotspotObserver to notify the calling application.
         */
        LocalOnlyHotspotObserverProxy(WifiManager manager, Executor executor,
                final LocalOnlyHotspotObserver observer) {
            mWifiManager = new WeakReference<>(manager);
            mExecutor = executor;
            mObserver = observer;
        }

        public void registered() throws RemoteException {
            WifiManager manager = mWifiManager.get();
            if (manager == null) return;

            mExecutor.execute(() ->
                    mObserver.onRegistered(manager.new LocalOnlyHotspotSubscription()));
        }

        @Override
        public void onHotspotStarted(SoftApConfiguration config) {
            WifiManager manager = mWifiManager.get();
            if (manager == null) return;

            if (config == null) {
                Log.e(TAG, "LocalOnlyHotspotObserverProxy: config cannot be null.");
                return;
            }
            mExecutor.execute(() -> mObserver.onStarted(config));
        }

        @Override
        public void onHotspotStopped() {
            WifiManager manager = mWifiManager.get();
            if (manager == null) return;

            mExecutor.execute(() -> mObserver.onStopped());
        }

        @Override
        public void onHotspotFailed(int reason) {
            // do nothing
        }
    }

    /**
     * Callback proxy for ActionListener objects.
     */
    private class ActionListenerProxy extends IActionListener.Stub {
        private final String mActionTag;
        private final Handler mHandler;
        private final ActionListener mCallback;

        ActionListenerProxy(String actionTag, Looper looper, ActionListener callback) {
            mActionTag = actionTag;
            mHandler = new Handler(looper);
            mCallback = callback;
        }

        @Override
        public void onSuccess() {
            if (mVerboseLoggingEnabled) {
                Log.v(TAG, "ActionListenerProxy:" + mActionTag + ": onSuccess");
            }
            mHandler.post(() -> {
                mCallback.onSuccess();
            });
        }

        @Override
        public void onFailure(@ActionListenerFailureReason int reason) {
            if (mVerboseLoggingEnabled) {
                Log.v(TAG, "ActionListenerProxy:" + mActionTag + ": onFailure=" + reason);
            }
            mHandler.post(() -> {
                mCallback.onFailure(reason);
            });
        }
    }

    private void connectInternal(@Nullable WifiConfiguration config, int networkId,
            @Nullable ActionListener listener) {
        ActionListenerProxy listenerProxy = null;
        if (listener != null) {
            listenerProxy = new ActionListenerProxy("connect", mLooper, listener);
        }
        try {
            mService.connect(config, networkId, listenerProxy);
        } catch (RemoteException e) {
            if (listenerProxy != null) listenerProxy.onFailure(ERROR);
        } catch (SecurityException e) {
            if (listenerProxy != null) listenerProxy.onFailure(NOT_AUTHORIZED);
        }
    }

    /**
     * Connect to a network with the given configuration. The network also
     * gets added to the list of configured networks for the foreground user.
     *
     * For a new network, this function is used instead of a
     * sequence of addNetwork(), enableNetwork(), and reconnect()
     *
     * @param config the set of variables that describe the configuration,
     *            contained in a {@link WifiConfiguration} object.
     * @param listener for callbacks on success or failure. Can be null.
     * @throws IllegalStateException if the WifiManager instance needs to be
     * initialized again
     *
     * @hide
     */
    @SystemApi
    @RequiresPermission(anyOf = {
            android.Manifest.permission.NETWORK_SETTINGS,
            android.Manifest.permission.NETWORK_SETUP_WIZARD,
            android.Manifest.permission.NETWORK_STACK
    })
    public void connect(@NonNull WifiConfiguration config, @Nullable ActionListener listener) {
        if (config == null) throw new IllegalArgumentException("config cannot be null");
        connectInternal(config, WifiConfiguration.INVALID_NETWORK_ID, listener);
    }

    /**
     * Connect to a network with the given networkId.
     *
     * This function is used instead of a enableNetwork() and reconnect()
     *
     * <li> This API will cause reconnect if the credentials of the current active
     * connection has been changed.</li>
     * <li> This API will cause reconnect if the current active connection is marked metered.</li>
     *
     * @param networkId the ID of the network as returned by {@link #addNetwork} or {@link
     *        getConfiguredNetworks}.
     * @param listener for callbacks on success or failure. Can be null.
     * @throws IllegalStateException if the WifiManager instance needs to be
     * initialized again
     * @hide
     */
    @SystemApi
    @RequiresPermission(anyOf = {
            android.Manifest.permission.NETWORK_SETTINGS,
            android.Manifest.permission.NETWORK_SETUP_WIZARD,
            android.Manifest.permission.NETWORK_STACK
    })
    public void connect(int networkId, @Nullable ActionListener listener) {
        if (networkId < 0) throw new IllegalArgumentException("Network id cannot be negative");
        connectInternal(null, networkId, listener);
    }

    /**
     * Temporarily disable autojoin for all currently visible and provisioned (saved, suggested)
     * wifi networks except merged carrier networks from the provided subscription ID.
     *
     * Disabled networks will get automatically re-enabled when they are out of range for a period
     * of time, or after the maximum disable duration specified in the framework.
     *
     * Calling {@link #stopRestrictingAutoJoinToSubscriptionId()} will immediately re-enable
     * autojoin on all disabled networks.
     *
     * @param subscriptionId the subscription ID of the carrier whose merged wifi networks won't be
     *                       disabled {@link android.telephony.SubscriptionInfo#getSubscriptionId()}
     * @hide
     */
    @SystemApi
    @RequiresPermission(anyOf = {
            android.Manifest.permission.NETWORK_SETTINGS,
            android.Manifest.permission.NETWORK_SETUP_WIZARD})
    public void startRestrictingAutoJoinToSubscriptionId(int subscriptionId) {
        try {
            mService.startRestrictingAutoJoinToSubscriptionId(subscriptionId);
        } catch (RemoteException e) {
            throw e.rethrowFromSystemServer();
        }
    }

    /**
     * Re-enable autojoin for all non carrier merged wifi networks temporarily disconnected by
     * {@link #startRestrictingAutoJoinToSubscriptionId(int)}.
     * @hide
     */
    @SystemApi
    @RequiresPermission(anyOf = {
            android.Manifest.permission.NETWORK_SETTINGS,
            android.Manifest.permission.NETWORK_SETUP_WIZARD})
    public void stopRestrictingAutoJoinToSubscriptionId() {
        try {
            mService.stopRestrictingAutoJoinToSubscriptionId();
        } catch (RemoteException e) {
            throw e.rethrowFromSystemServer();
        }
    }

    /**
     * Save the given network to the list of configured networks for the
     * foreground user. If the network already exists, the configuration
     * is updated. Any new network is enabled by default.
     *
     * For a new network, this function is used instead of a
     * sequence of addNetwork() and enableNetwork().
     *
     * For an existing network, it accomplishes the task of updateNetwork()
     *
     * <li> This API will cause reconnect if the credentials of the current active
     * connection has been changed.</li>
     * <li> This API will cause disconnect if the current active connection is marked metered.</li>
     *
     * @param config the set of variables that describe the configuration,
     *            contained in a {@link WifiConfiguration} object.
     * @param listener for callbacks on success or failure. Can be null.
     * @throws IllegalStateException if the WifiManager instance needs to be
     * initialized again
     * @hide
     */
    @SystemApi
    @RequiresPermission(anyOf = {
            android.Manifest.permission.NETWORK_SETTINGS,
            android.Manifest.permission.NETWORK_SETUP_WIZARD,
            android.Manifest.permission.NETWORK_STACK
    })
    public void save(@NonNull WifiConfiguration config, @Nullable ActionListener listener) {
        if (config == null) throw new IllegalArgumentException("config cannot be null");
        ActionListenerProxy listenerProxy = null;
        if (listener != null) {
            listenerProxy = new ActionListenerProxy("save", mLooper, listener);
        }
        try {
            mService.save(config, listenerProxy);
        } catch (RemoteException e) {
            if (listenerProxy != null) listenerProxy.onFailure(ERROR);
        } catch (SecurityException e) {
            if (listenerProxy != null) listenerProxy.onFailure(NOT_AUTHORIZED);
        }
    }

    /**
     * Delete the network from the list of configured networks for the
     * foreground user.
     *
     * This function is used instead of a sequence of removeNetwork()
     *
     * @param config the set of variables that describe the configuration,
     *            contained in a {@link WifiConfiguration} object.
     * @param listener for callbacks on success or failure. Can be null.
     * @throws IllegalStateException if the WifiManager instance needs to be
     * initialized again
     * @hide
     */
    @SystemApi
    @RequiresPermission(anyOf = {
            android.Manifest.permission.NETWORK_SETTINGS,
            android.Manifest.permission.NETWORK_SETUP_WIZARD,
            android.Manifest.permission.NETWORK_STACK
    })
    public void forget(int netId, @Nullable ActionListener listener) {
        if (netId < 0) throw new IllegalArgumentException("Network id cannot be negative");
        ActionListenerProxy listenerProxy = null;
        if (listener != null) {
            listenerProxy = new ActionListenerProxy("forget", mLooper, listener);
        }
        try {
            mService.forget(netId, listenerProxy);
        } catch (RemoteException e) {
            if (listenerProxy != null) listenerProxy.onFailure(ERROR);
        } catch (SecurityException e) {
            if (listenerProxy != null) listenerProxy.onFailure(NOT_AUTHORIZED);
        }
    }

    /**
     * Disable network
     *
     * @param netId is the network Id
     * @param listener for callbacks on success or failure. Can be null.
     * @throws IllegalStateException if the WifiManager instance needs to be
     * initialized again
     * @deprecated This API is deprecated. Use {@link #disableNetwork(int)} instead.
     * @hide
     */
    @SystemApi
    @RequiresPermission(anyOf = {
            android.Manifest.permission.NETWORK_SETTINGS,
            android.Manifest.permission.NETWORK_SETUP_WIZARD,
            android.Manifest.permission.NETWORK_STACK
    })
    @Deprecated
    public void disable(int netId, @Nullable ActionListener listener) {
        if (netId < 0) throw new IllegalArgumentException("Network id cannot be negative");
        // Simple wrapper which forwards the call to disableNetwork. This is a temporary
        // implementation until we can remove this API completely.
        boolean status = disableNetwork(netId);
        if (listener != null) {
            if (status) {
                listener.onSuccess();
            } else {
                listener.onFailure(ERROR);
            }
        }
    }

    /**
     * Enable/disable auto-join globally.
     *
     * @param allowAutojoin true to allow auto-join, false to disallow auto-join
     * @hide
     */
    @SystemApi
    @RequiresPermission(android.Manifest.permission.NETWORK_SETTINGS)
    public void allowAutojoinGlobal(boolean allowAutojoin) {
        try {
            mService.allowAutojoinGlobal(allowAutojoin);
        } catch (RemoteException e) {
            throw e.rethrowFromSystemServer();
        }
    }


    /**
     * Sets the user choice for allowing auto-join to a network.
     * The updated choice will be made available through the updated config supplied by the
     * CONFIGURED_NETWORKS_CHANGED broadcast.
     *
     * @param netId the id of the network to allow/disallow auto-join for.
     * @param allowAutojoin true to allow auto-join, false to disallow auto-join
     * @hide
     */
    @SystemApi
    @RequiresPermission(android.Manifest.permission.NETWORK_SETTINGS)
    public void allowAutojoin(int netId, boolean allowAutojoin) {
        try {
            mService.allowAutojoin(netId, allowAutojoin);
        } catch (RemoteException e) {
            throw e.rethrowFromSystemServer();
        }
    }

    /**
     * Configure auto-join settings for a Passpoint profile.
     *
     * @param fqdn the FQDN (fully qualified domain name) of the passpoint profile.
     * @param allowAutojoin true to enable auto-join, false to disable auto-join.
     * @hide
     */
    @SystemApi
    @RequiresPermission(android.Manifest.permission.NETWORK_SETTINGS)
    public void allowAutojoinPasspoint(@NonNull String fqdn, boolean allowAutojoin) {
        try {
            mService.allowAutojoinPasspoint(fqdn, allowAutojoin);
        } catch (RemoteException e) {
            throw e.rethrowFromSystemServer();
        }
    }

    /**
     * Configure MAC randomization setting for a Passpoint profile.
     * MAC randomization is enabled by default.
     *
     * @param fqdn the FQDN (fully qualified domain name) of the passpoint profile.
     * @param enable true to enable MAC randomization, false to disable MAC randomization.
     * @hide
     */
    @SystemApi
    @RequiresPermission(android.Manifest.permission.NETWORK_SETTINGS)
    public void setMacRandomizationSettingPasspointEnabled(@NonNull String fqdn, boolean enable) {
        try {
            mService.setMacRandomizationSettingPasspointEnabled(fqdn, enable);
        } catch (RemoteException e) {
            throw e.rethrowFromSystemServer();
        }
    }

    /**
     * Sets the user's choice of metered override for a Passpoint profile.
     *
     * @param fqdn the FQDN (fully qualified domain name) of the passpoint profile.
     * @param meteredOverride One of three values: {@link WifiConfiguration#METERED_OVERRIDE_NONE},
     *                        {@link WifiConfiguration#METERED_OVERRIDE_METERED},
     *                        {@link WifiConfiguration#METERED_OVERRIDE_NOT_METERED}
     * @hide
     */
    @SystemApi
    @RequiresPermission(android.Manifest.permission.NETWORK_SETTINGS)
    public void setPasspointMeteredOverride(@NonNull String fqdn,
            @WifiConfiguration.MeteredOverride int meteredOverride) {
        try {
            mService.setPasspointMeteredOverride(fqdn, meteredOverride);
        } catch (RemoteException e) {
            throw e.rethrowFromSystemServer();
        }
    }

    /**
     * Temporarily disable a network. Should always trigger with user disconnect network.
     *
     * @param network Input can be SSID or FQDN. And caller must ensure that the SSID passed thru
     *                this API matched the WifiConfiguration.SSID rules, and thus be surrounded by
     *                quotes.
     * @hide
     */
    @SystemApi
    @RequiresPermission(anyOf = {
            android.Manifest.permission.NETWORK_SETTINGS,
            android.Manifest.permission.NETWORK_STACK
    })
    public void disableEphemeralNetwork(@NonNull String network) {
        if (TextUtils.isEmpty(network)) {
            throw new IllegalArgumentException("SSID cannot be null or empty!");
        }
        try {
            mService.disableEphemeralNetwork(network, mContext.getOpPackageName());
        } catch (RemoteException e) {
            throw e.rethrowFromSystemServer();
        }
    }

    /**
     * WPS suport has been deprecated from Client mode and this method will immediately trigger
     * {@link WpsCallback#onFailed(int)} with a generic error.
     *
     * @param config WPS configuration (does not support {@link WpsInfo#LABEL})
     * @param listener for callbacks on success or failure. Can be null.
     * @throws IllegalStateException if the WifiManager instance needs to be initialized again
     * @deprecated This API is deprecated
     */
    public void startWps(WpsInfo config, WpsCallback listener) {
        if (listener != null ) {
            listener.onFailed(ERROR);
        }
    }

    /**
     * WPS support has been deprecated from Client mode and this method will immediately trigger
     * {@link WpsCallback#onFailed(int)} with a generic error.
     *
     * @param listener for callbacks on success or failure. Can be null.
     * @throws IllegalStateException if the WifiManager instance needs to be initialized again
     * @deprecated This API is deprecated
     */
    public void cancelWps(WpsCallback listener) {
        if (listener != null) {
            listener.onFailed(ERROR);
        }
    }

    /**
     * Allows an application to keep the Wi-Fi radio awake.
     * Normally the Wi-Fi radio may turn off when the user has not used the device in a while.
     * Acquiring a WifiLock will keep the radio on until the lock is released.  Multiple
     * applications may hold WifiLocks, and the radio will only be allowed to turn off when no
     * WifiLocks are held in any application.
     * <p>
     * Before using a WifiLock, consider carefully if your application requires Wi-Fi access, or
     * could function over a mobile network, if available.  A program that needs to download large
     * files should hold a WifiLock to ensure that the download will complete, but a program whose
     * network usage is occasional or low-bandwidth should not hold a WifiLock to avoid adversely
     * affecting battery life.
     * <p>
     * Note that WifiLocks cannot override the user-level "Wi-Fi Enabled" setting, nor Airplane
     * Mode.  They simply keep the radio from turning off when Wi-Fi is already on but the device
     * is idle.
     * <p>
     * Any application using a WifiLock must request the {@code android.permission.WAKE_LOCK}
     * permission in an {@code <uses-permission>} element of the application's manifest.
     */
    public class WifiLock {
        private String mTag;
        private final IBinder mBinder;
        private int mRefCount;
        int mLockType;
        private boolean mRefCounted;
        private boolean mHeld;
        private WorkSource mWorkSource;

        private WifiLock(int lockType, String tag) {
            mTag = tag;
            mLockType = lockType;
            mBinder = new Binder();
            mRefCount = 0;
            mRefCounted = true;
            mHeld = false;
        }

        /**
         * Locks the Wi-Fi radio on until {@link #release} is called.
         *
         * If this WifiLock is reference-counted, each call to {@code acquire} will increment the
         * reference count, and the radio will remain locked as long as the reference count is
         * above zero.
         *
         * If this WifiLock is not reference-counted, the first call to {@code acquire} will lock
         * the radio, but subsequent calls will be ignored.  Only one call to {@link #release}
         * will be required, regardless of the number of times that {@code acquire} is called.
         */
        public void acquire() {
            synchronized (mBinder) {
                if (mRefCounted ? (++mRefCount == 1) : (!mHeld)) {
                    try {
                        mService.acquireWifiLock(mBinder, mLockType, mTag, mWorkSource);
                        synchronized (WifiManager.this) {
                            if (mActiveLockCount >= MAX_ACTIVE_LOCKS) {
                                mService.releaseWifiLock(mBinder);
                                throw new UnsupportedOperationException(
                                            "Exceeded maximum number of wifi locks");
                            }
                            mActiveLockCount++;
                        }
                    } catch (RemoteException e) {
                        throw e.rethrowFromSystemServer();
                    }
                    mHeld = true;
                }
            }
        }

        /**
         * Unlocks the Wi-Fi radio, allowing it to turn off when the device is idle.
         *
         * If this WifiLock is reference-counted, each call to {@code release} will decrement the
         * reference count, and the radio will be unlocked only when the reference count reaches
         * zero.  If the reference count goes below zero (that is, if {@code release} is called
         * a greater number of times than {@link #acquire}), an exception is thrown.
         *
         * If this WifiLock is not reference-counted, the first call to {@code release} (after
         * the radio was locked using {@link #acquire}) will unlock the radio, and subsequent
         * calls will be ignored.
         */
        public void release() {
            synchronized (mBinder) {
                if (mRefCounted ? (--mRefCount == 0) : (mHeld)) {
                    try {
                        mService.releaseWifiLock(mBinder);
                        synchronized (WifiManager.this) {
                            mActiveLockCount--;
                        }
                    } catch (RemoteException e) {
                        throw e.rethrowFromSystemServer();
                    }
                    mHeld = false;
                }
                if (mRefCount < 0) {
                    throw new RuntimeException("WifiLock under-locked " + mTag);
                }
            }
        }

        /**
         * Controls whether this is a reference-counted or non-reference-counted WifiLock.
         *
         * Reference-counted WifiLocks keep track of the number of calls to {@link #acquire} and
         * {@link #release}, and only allow the radio to sleep when every call to {@link #acquire}
         * has been balanced with a call to {@link #release}.  Non-reference-counted WifiLocks
         * lock the radio whenever {@link #acquire} is called and it is unlocked, and unlock the
         * radio whenever {@link #release} is called and it is locked.
         *
         * @param refCounted true if this WifiLock should keep a reference count
         */
        public void setReferenceCounted(boolean refCounted) {
            mRefCounted = refCounted;
        }

        /**
         * Checks whether this WifiLock is currently held.
         *
         * @return true if this WifiLock is held, false otherwise
         */
        public boolean isHeld() {
            synchronized (mBinder) {
                return mHeld;
            }
        }

        public void setWorkSource(WorkSource ws) {
            synchronized (mBinder) {
                if (ws != null && ws.isEmpty()) {
                    ws = null;
                }
                boolean changed = true;
                if (ws == null) {
                    mWorkSource = null;
                } else {
                    ws = ws.withoutNames();
                    if (mWorkSource == null) {
                        changed = mWorkSource != null;
                        mWorkSource = new WorkSource(ws);
                    } else {
                        changed = !mWorkSource.equals(ws);
                        if (changed) {
                            mWorkSource.set(ws);
                        }
                    }
                }
                if (changed && mHeld) {
                    try {
                        mService.updateWifiLockWorkSource(mBinder, mWorkSource);
                    } catch (RemoteException e) {
                        throw e.rethrowFromSystemServer();
                    }
                }
            }
        }

        public String toString() {
            String s1, s2, s3;
            synchronized (mBinder) {
                s1 = Integer.toHexString(System.identityHashCode(this));
                s2 = mHeld ? "held; " : "";
                if (mRefCounted) {
                    s3 = "refcounted: refcount = " + mRefCount;
                } else {
                    s3 = "not refcounted";
                }
                return "WifiLock{ " + s1 + "; " + s2 + s3 + " }";
            }
        }

        @Override
        protected void finalize() throws Throwable {
            super.finalize();
            synchronized (mBinder) {
                if (mHeld) {
                    try {
                        mService.releaseWifiLock(mBinder);
                        synchronized (WifiManager.this) {
                            mActiveLockCount--;
                        }
                    } catch (RemoteException e) {
                        throw e.rethrowFromSystemServer();
                    }
                }
            }
        }
    }

    /**
     * Creates a new WifiLock.
     *
     * @param lockType the type of lock to create. See {@link #WIFI_MODE_FULL_HIGH_PERF}
     * and {@link #WIFI_MODE_FULL_LOW_LATENCY} for descriptions of the types of Wi-Fi locks.
     * @param tag a tag for the WifiLock to identify it in debugging messages.  This string is
     *            never shown to the user under normal conditions, but should be descriptive
     *            enough to identify your application and the specific WifiLock within it, if it
     *            holds multiple WifiLocks.
     *
     * @return a new, unacquired WifiLock with the given tag.
     *
     * @see WifiLock
     */
    public WifiLock createWifiLock(int lockType, String tag) {
        return new WifiLock(lockType, tag);
    }

    /**
     * Creates a new WifiLock.
     *
     * @param tag a tag for the WifiLock to identify it in debugging messages.  This string is
     *            never shown to the user under normal conditions, but should be descriptive
     *            enough to identify your application and the specific WifiLock within it, if it
     *            holds multiple WifiLocks.
     *
     * @return a new, unacquired WifiLock with the given tag.
     *
     * @see WifiLock
     *
     * @deprecated This API is non-functional.
     */
    @Deprecated
    public WifiLock createWifiLock(String tag) {
        return new WifiLock(WIFI_MODE_FULL, tag);
    }

    /**
     * Create a new MulticastLock
     *
     * @param tag a tag for the MulticastLock to identify it in debugging
     *            messages.  This string is never shown to the user under
     *            normal conditions, but should be descriptive enough to
     *            identify your application and the specific MulticastLock
     *            within it, if it holds multiple MulticastLocks.
     *
     * @return a new, unacquired MulticastLock with the given tag.
     *
     * @see MulticastLock
     */
    public MulticastLock createMulticastLock(String tag) {
        return new MulticastLock(tag);
    }

    /**
     * Allows an application to receive Wifi Multicast packets.
     * Normally the Wifi stack filters out packets not explicitly
     * addressed to this device.  Acquring a MulticastLock will
     * cause the stack to receive packets addressed to multicast
     * addresses.  Processing these extra packets can cause a noticeable
     * battery drain and should be disabled when not needed.
     */
    public class MulticastLock {
        private String mTag;
        private final IBinder mBinder;
        private int mRefCount;
        private boolean mRefCounted;
        private boolean mHeld;

        private MulticastLock(String tag) {
            mTag = tag;
            mBinder = new Binder();
            mRefCount = 0;
            mRefCounted = true;
            mHeld = false;
        }

        /**
         * Locks Wifi Multicast on until {@link #release} is called.
         *
         * If this MulticastLock is reference-counted each call to
         * {@code acquire} will increment the reference count, and the
         * wifi interface will receive multicast packets as long as the
         * reference count is above zero.
         *
         * If this MulticastLock is not reference-counted, the first call to
         * {@code acquire} will turn on the multicast packets, but subsequent
         * calls will be ignored.  Only one call to {@link #release} will
         * be required, regardless of the number of times that {@code acquire}
         * is called.
         *
         * Note that other applications may also lock Wifi Multicast on.
         * Only they can relinquish their lock.
         *
         * Also note that applications cannot leave Multicast locked on.
         * When an app exits or crashes, any Multicast locks will be released.
         */
        public void acquire() {
            synchronized (mBinder) {
                if (mRefCounted ? (++mRefCount == 1) : (!mHeld)) {
                    try {
                        mService.acquireMulticastLock(mBinder, mTag);
                        synchronized (WifiManager.this) {
                            if (mActiveLockCount >= MAX_ACTIVE_LOCKS) {
                                mService.releaseMulticastLock(mTag);
                                throw new UnsupportedOperationException(
                                        "Exceeded maximum number of wifi locks");
                            }
                            mActiveLockCount++;
                        }
                    } catch (RemoteException e) {
                        throw e.rethrowFromSystemServer();
                    }
                    mHeld = true;
                }
            }
        }

        /**
         * Unlocks Wifi Multicast, restoring the filter of packets
         * not addressed specifically to this device and saving power.
         *
         * If this MulticastLock is reference-counted, each call to
         * {@code release} will decrement the reference count, and the
         * multicast packets will only stop being received when the reference
         * count reaches zero.  If the reference count goes below zero (that
         * is, if {@code release} is called a greater number of times than
         * {@link #acquire}), an exception is thrown.
         *
         * If this MulticastLock is not reference-counted, the first call to
         * {@code release} (after the radio was multicast locked using
         * {@link #acquire}) will unlock the multicast, and subsequent calls
         * will be ignored.
         *
         * Note that if any other Wifi Multicast Locks are still outstanding
         * this {@code release} call will not have an immediate effect.  Only
         * when all applications have released all their Multicast Locks will
         * the Multicast filter be turned back on.
         *
         * Also note that when an app exits or crashes all of its Multicast
         * Locks will be automatically released.
         */
        public void release() {
            synchronized (mBinder) {
                if (mRefCounted ? (--mRefCount == 0) : (mHeld)) {
                    try {
                        mService.releaseMulticastLock(mTag);
                        synchronized (WifiManager.this) {
                            mActiveLockCount--;
                        }
                    } catch (RemoteException e) {
                        throw e.rethrowFromSystemServer();
                    }
                    mHeld = false;
                }
                if (mRefCount < 0) {
                    throw new RuntimeException("MulticastLock under-locked "
                            + mTag);
                }
            }
        }

        /**
         * Controls whether this is a reference-counted or non-reference-
         * counted MulticastLock.
         *
         * Reference-counted MulticastLocks keep track of the number of calls
         * to {@link #acquire} and {@link #release}, and only stop the
         * reception of multicast packets when every call to {@link #acquire}
         * has been balanced with a call to {@link #release}.  Non-reference-
         * counted MulticastLocks allow the reception of multicast packets
         * whenever {@link #acquire} is called and stop accepting multicast
         * packets whenever {@link #release} is called.
         *
         * @param refCounted true if this MulticastLock should keep a reference
         * count
         */
        public void setReferenceCounted(boolean refCounted) {
            mRefCounted = refCounted;
        }

        /**
         * Checks whether this MulticastLock is currently held.
         *
         * @return true if this MulticastLock is held, false otherwise
         */
        public boolean isHeld() {
            synchronized (mBinder) {
                return mHeld;
            }
        }

        public String toString() {
            String s1, s2, s3;
            synchronized (mBinder) {
                s1 = Integer.toHexString(System.identityHashCode(this));
                s2 = mHeld ? "held; " : "";
                if (mRefCounted) {
                    s3 = "refcounted: refcount = " + mRefCount;
                } else {
                    s3 = "not refcounted";
                }
                return "MulticastLock{ " + s1 + "; " + s2 + s3 + " }";
            }
        }

        @Override
        protected void finalize() throws Throwable {
            super.finalize();
            setReferenceCounted(false);
            release();
        }
    }

    /**
     * Check multicast filter status.
     *
     * @return true if multicast packets are allowed.
     *
     * @hide pending API council approval
     */
    public boolean isMulticastEnabled() {
        try {
            return mService.isMulticastEnabled();
        } catch (RemoteException e) {
            throw e.rethrowFromSystemServer();
        }
    }

    /**
     * Initialize the multicast filtering to 'on'
     * @hide no intent to publish
     */
    @UnsupportedAppUsage
    public boolean initializeMulticastFiltering() {
        try {
            mService.initializeMulticastFiltering();
            return true;
        } catch (RemoteException e) {
            throw e.rethrowFromSystemServer();
        }
    }

    /**
     * Set Wi-Fi verbose logging level from developer settings.
     *
     * @param enable true to enable verbose logging, false to disable.
     *
     * @hide
     */
    @SystemApi
    @RequiresPermission(android.Manifest.permission.NETWORK_SETTINGS)
    public void setVerboseLoggingEnabled(boolean enable) {
        enableVerboseLogging(enable ? VERBOSE_LOGGING_LEVEL_ENABLED
                : VERBOSE_LOGGING_LEVEL_DISABLED);
    }

    /**
     * Set Wi-Fi verbose logging level from developer settings.
     *
     * @param verbose the verbose logging mode which could be
     * {@link #VERBOSE_LOGGING_LEVEL_DISABLED}, {@link #VERBOSE_LOGGING_LEVEL_ENABLED}, or
     * {@link #VERBOSE_LOGGING_LEVEL_ENABLED_SHOW_KEY}.
     *
     * @hide
     */
    @SystemApi
    @RequiresPermission(android.Manifest.permission.NETWORK_SETTINGS)
    public void setVerboseLoggingLevel(@VerboseLoggingLevel int verbose) {
        enableVerboseLogging(verbose);
    }

    /** @hide */
    @UnsupportedAppUsage(
            maxTargetSdk = Build.VERSION_CODES.Q,
            publicAlternatives = "Use {@code #setVerboseLoggingEnabled(boolean)} instead."
    )
    @RequiresPermission(android.Manifest.permission.NETWORK_SETTINGS)
    public void enableVerboseLogging(@VerboseLoggingLevel int verbose) {
        try {
            mService.enableVerboseLogging(verbose);
        } catch (Exception e) {
            //ignore any failure here
            Log.e(TAG, "enableVerboseLogging " + e.toString());
        }
    }

    /**
     * Get the persisted Wi-Fi verbose logging level, set by
     * {@link #setVerboseLoggingEnabled(boolean)} or {@link #setVerboseLoggingLevel(int)}.
     * No permissions are required to call this method.
     *
     * @return true to indicate that verbose logging is enabled, false to indicate that verbose
     * logging is disabled.
     *
     * @hide
     */
    @SystemApi
    public boolean isVerboseLoggingEnabled() {
        return getVerboseLoggingLevel() > 0;
    }

    /**
     * Get the persisted Wi-Fi verbose logging level, set by
     * {@link #setVerboseLoggingEnabled(boolean)} or {@link #setVerboseLoggingLevel(int)}.
     * No permissions are required to call this method.
     *
     * @return one of {@link #VERBOSE_LOGGING_LEVEL_DISABLED},
     *         {@link #VERBOSE_LOGGING_LEVEL_ENABLED},
     *         or {@link #VERBOSE_LOGGING_LEVEL_ENABLED_SHOW_KEY}.
     *
     * @hide
     */
    @SystemApi
    public @VerboseLoggingLevel int getVerboseLoggingLevel() {
        try {
            return mService.getVerboseLoggingLevel();
        } catch (RemoteException e) {
            throw e.rethrowFromSystemServer();
        }
    }

    /**
     * Removes all saved Wi-Fi networks, Passpoint configurations, ephemeral networks, Network
     * Requests, and Network Suggestions.
     *
     * @hide
     */
    @SystemApi
    @RequiresPermission(android.Manifest.permission.NETWORK_SETTINGS)
    public void factoryReset() {
        try {
            mService.factoryReset(mContext.getOpPackageName());
        } catch (RemoteException e) {
            throw e.rethrowFromSystemServer();
        }
    }

    /**
     * Get {@link Network} object of current wifi network, or null if not connected.
     * @hide
     */
    @Nullable
    @SystemApi
    @RequiresPermission(anyOf = {
            android.Manifest.permission.NETWORK_SETTINGS,
            android.Manifest.permission.NETWORK_SETUP_WIZARD
    })
    public Network getCurrentNetwork() {
        try {
            return mService.getCurrentNetwork();
        } catch (RemoteException e) {
            throw e.rethrowFromSystemServer();
        }
    }

    /**
     * Deprecated
     * returns false
     * @hide
     * @deprecated
     */
    public boolean setEnableAutoJoinWhenAssociated(boolean enabled) {
        return false;
    }

    /**
     * Deprecated
     * returns false
     * @hide
     * @deprecated
     */
    public boolean getEnableAutoJoinWhenAssociated() {
        return false;
    }

    /**
     * Returns a byte stream representing the data that needs to be backed up to save the
     * current Wifi state.
     * This Wifi state can be restored by calling {@link #restoreBackupData(byte[])}.
     * @hide
     */
    @NonNull
    @SystemApi
    @RequiresPermission(android.Manifest.permission.NETWORK_SETTINGS)
    public byte[] retrieveBackupData() {
        try {
            return mService.retrieveBackupData();
        } catch (RemoteException e) {
            throw e.rethrowFromSystemServer();
        }
    }

    /**
     * Restore state from the backed up data.
     * @param data byte stream in the same format produced by {@link #retrieveBackupData()}
     * @hide
     */
    @SystemApi
    @RequiresPermission(android.Manifest.permission.NETWORK_SETTINGS)
    public void restoreBackupData(@NonNull byte[] data) {
        try {
            mService.restoreBackupData(data);
        } catch (RemoteException e) {
            throw e.rethrowFromSystemServer();
        }
    }

    /**
     * Returns a byte stream representing the data that needs to be backed up to save the
     * current soft ap config data.
     *
     * This soft ap config can be restored by calling {@link #restoreSoftApBackupData(byte[])}
     * @hide
     */
    @NonNull
    @SystemApi
    @RequiresPermission(android.Manifest.permission.NETWORK_SETTINGS)
    public byte[] retrieveSoftApBackupData() {
        try {
            return mService.retrieveSoftApBackupData();
        } catch (RemoteException e) {
            throw e.rethrowFromSystemServer();
        }
    }

    /**
     * Returns soft ap config from the backed up data or null if data is invalid.
     * @param data byte stream in the same format produced by {@link #retrieveSoftApBackupData()}
     *
     * @hide
     */
    @Nullable
    @SystemApi
    @RequiresPermission(android.Manifest.permission.NETWORK_SETTINGS)
    public SoftApConfiguration restoreSoftApBackupData(@NonNull byte[] data) {
        try {
            return mService.restoreSoftApBackupData(data);
        } catch (RemoteException e) {
            throw e.rethrowFromSystemServer();
        }
    }

    /**
     * Restore state from the older version of back up data.
     * The old backup data was essentially a backup of wpa_supplicant.conf
     * and ipconfig.txt file.
     * @param supplicantData bytes representing wpa_supplicant.conf
     * @param ipConfigData bytes representing ipconfig.txt
     * @hide
     */
    @SystemApi
    @RequiresPermission(android.Manifest.permission.NETWORK_SETTINGS)
    public void restoreSupplicantBackupData(
            @NonNull byte[] supplicantData, @NonNull byte[] ipConfigData) {
        try {
            mService.restoreSupplicantBackupData(supplicantData, ipConfigData);
        } catch (RemoteException e) {
            throw e.rethrowFromSystemServer();
        }
    }

    /**
     * Start subscription provisioning flow
     *
     * @param provider {@link OsuProvider} to provision with
     * @param executor the Executor on which to run the callback.
     * @param callback {@link ProvisioningCallback} for updates regarding provisioning flow
     * @hide
     */
    @SystemApi
    @RequiresPermission(anyOf = {
            android.Manifest.permission.NETWORK_SETTINGS,
            android.Manifest.permission.NETWORK_SETUP_WIZARD
    })
    public void startSubscriptionProvisioning(@NonNull OsuProvider provider,
            @NonNull @CallbackExecutor Executor executor, @NonNull ProvisioningCallback callback) {
        // Verify arguments
        if (executor == null) {
            throw new IllegalArgumentException("executor must not be null");
        }
        if (callback == null) {
            throw new IllegalArgumentException("callback must not be null");
        }
        try {
            mService.startSubscriptionProvisioning(provider,
                    new ProvisioningCallbackProxy(executor, callback));
        } catch (RemoteException e) {
            throw e.rethrowFromSystemServer();
        }
    }

    /**
     * Helper class to support OSU Provisioning callbacks
     */
    private static class ProvisioningCallbackProxy extends IProvisioningCallback.Stub {
        private final Executor mExecutor;
        private final ProvisioningCallback mCallback;

        ProvisioningCallbackProxy(Executor executor, ProvisioningCallback callback) {
            mExecutor = executor;
            mCallback = callback;
        }

        @Override
        public void onProvisioningStatus(int status) {
            mExecutor.execute(() -> mCallback.onProvisioningStatus(status));
        }

        @Override
        public void onProvisioningFailure(int status) {
            mExecutor.execute(() -> mCallback.onProvisioningFailure(status));
        }

        @Override
        public void onProvisioningComplete() {
            mExecutor.execute(() -> mCallback.onProvisioningComplete());
        }
    }

    /**
     * Interface for Traffic state callback. Should be extended by applications and set when
     * calling {@link #registerTrafficStateCallback(Executor, WifiManager.TrafficStateCallback)}.
     * @hide
     */
    @SystemApi
    public interface TrafficStateCallback {
        /** @hide */
        @Retention(RetentionPolicy.SOURCE)
        @IntDef(prefix = {"DATA_ACTIVITY_"}, value = {
                DATA_ACTIVITY_NONE,
                DATA_ACTIVITY_IN,
                DATA_ACTIVITY_OUT,
                DATA_ACTIVITY_INOUT})
        @interface DataActivity {}

        // Lowest bit indicates data reception and the second lowest bit indicates data transmitted
        /** No data in or out */
        int DATA_ACTIVITY_NONE         = 0x00;
        /** Data in, no data out */
        int DATA_ACTIVITY_IN           = 0x01;
        /** Data out, no data in */
        int DATA_ACTIVITY_OUT          = 0x02;
        /** Data in and out */
        int DATA_ACTIVITY_INOUT        = 0x03;

        /**
         * Callback invoked to inform clients about the current traffic state.
         *
         * @param state One of the values: {@link #DATA_ACTIVITY_NONE}, {@link #DATA_ACTIVITY_IN},
         * {@link #DATA_ACTIVITY_OUT} & {@link #DATA_ACTIVITY_INOUT}.
         */
        void onStateChanged(@DataActivity int state);
    }

    /**
     * Callback proxy for TrafficStateCallback objects.
     *
     * @hide
     */
    private class TrafficStateCallbackProxy extends ITrafficStateCallback.Stub {
        private final Executor mExecutor;
        private final TrafficStateCallback mCallback;

        TrafficStateCallbackProxy(Executor executor, TrafficStateCallback callback) {
            mExecutor = executor;
            mCallback = callback;
        }

        @Override
        public void onStateChanged(int state) {
            if (mVerboseLoggingEnabled) {
                Log.v(TAG, "TrafficStateCallbackProxy: onStateChanged state=" + state);
            }
            Binder.clearCallingIdentity();
            mExecutor.execute(() -> {
                mCallback.onStateChanged(state);
            });
        }
    }

    /**
     * Registers a callback for monitoring traffic state. See {@link TrafficStateCallback}. These
     * callbacks will be invoked periodically by platform to inform clients about the current
     * traffic state. Caller can unregister a previously registered callback using
     * {@link #unregisterTrafficStateCallback(TrafficStateCallback)}
     * <p>
     * Applications should have the
     * {@link android.Manifest.permission#NETWORK_SETTINGS NETWORK_SETTINGS} permission. Callers
     * without the permission will trigger a {@link java.lang.SecurityException}.
     * <p>
     *
     * @param executor The Executor on whose thread to execute the callbacks of the {@code callback}
     *                 object.
     * @param callback Callback for traffic state events
     * @hide
     */
    @SystemApi
    @RequiresPermission(android.Manifest.permission.NETWORK_SETTINGS)
    public void registerTrafficStateCallback(@NonNull @CallbackExecutor Executor executor,
                                             @NonNull TrafficStateCallback callback) {
        if (executor == null) throw new IllegalArgumentException("executor cannot be null");
        if (callback == null) throw new IllegalArgumentException("callback cannot be null");
        Log.v(TAG, "registerTrafficStateCallback: callback=" + callback + ", executor=" + executor);

        try {
            synchronized (sTrafficStateCallbackMap) {
                ITrafficStateCallback.Stub binderCallback = new TrafficStateCallbackProxy(executor,
                        callback);
                sTrafficStateCallbackMap.put(System.identityHashCode(callback), binderCallback);
                mService.registerTrafficStateCallback(binderCallback);
            }
        } catch (RemoteException e) {
            throw e.rethrowFromSystemServer();
        }
    }

    /**
     * Allow callers to unregister a previously registered callback. After calling this method,
     * applications will no longer receive traffic state notifications.
     *
     * @param callback Callback to unregister for traffic state events
     * @hide
     */
    @SystemApi
    @RequiresPermission(android.Manifest.permission.NETWORK_SETTINGS)
    public void unregisterTrafficStateCallback(@NonNull TrafficStateCallback callback) {
        if (callback == null) throw new IllegalArgumentException("callback cannot be null");
        Log.v(TAG, "unregisterTrafficStateCallback: callback=" + callback);

        try {
            synchronized (sTrafficStateCallbackMap) {
                int callbackIdentifier = System.identityHashCode(callback);
                if (!sTrafficStateCallbackMap.contains(callbackIdentifier)) {
                    Log.w(TAG, "Unknown external callback " + callbackIdentifier);
                    return;
                }
                mService.unregisterTrafficStateCallback(
                        sTrafficStateCallbackMap.get(callbackIdentifier));
                sTrafficStateCallbackMap.remove(callbackIdentifier);
            }
        } catch (RemoteException e) {
            throw e.rethrowFromSystemServer();
        }
    }

    /**
     * Helper method to update the local verbose logging flag based on the verbose logging
     * level from wifi service.
     */
    private void updateVerboseLoggingEnabledFromService() {
        mVerboseLoggingEnabled = isVerboseLoggingEnabled();
    }

    /**
     * Get driver Capabilities.
     *
     * @param capaType ASCII string, capability type ex: key_mgmt.
     * @return String of capabilities from driver for type capaParameter.
     * {@hide}
     */
    @NonNull
    public String getCapabilities(@NonNull String capaType) {
        try {
            return mService.getCapabilities(capaType);
        } catch (RemoteException e) {
            throw e.rethrowFromSystemServer();
        }
    }

    /**
     * @return true if this device supports WPA3-Personal SAE
     */
    public boolean isWpa3SaeSupported() {
        return isFeatureSupported(WIFI_FEATURE_WPA3_SAE);
    }

    /**
     * @return true if this device supports WPA3-Enterprise Suite-B-192
     */
    public boolean isWpa3SuiteBSupported() {
        return isFeatureSupported(WIFI_FEATURE_WPA3_SUITE_B);
    }

    /**
     * @return true if this device supports Wi-Fi Enhanced Open (OWE)
     */
    public boolean isEnhancedOpenSupported() {
        return isFeatureSupported(WIFI_FEATURE_OWE);
    }

    /**
     * Wi-Fi Easy Connect (DPP) introduces standardized mechanisms to simplify the provisioning and
     * configuration of Wi-Fi devices.
     * For more details, visit <a href="https://www.wi-fi.org/">https://www.wi-fi.org/</a> and
     * search for "Easy Connect" or "Device Provisioning Protocol specification".
     *
     * @return true if this device supports Wi-Fi Easy-connect (Device Provisioning Protocol)
     */
    public boolean isEasyConnectSupported() {
        return isFeatureSupported(WIFI_FEATURE_DPP);
    }

    /**
     * @return true if this device supports Wi-Fi Easy Connect (DPP) Enrollee Responder mode.
     */
    public boolean isEasyConnectEnrolleeResponderModeSupported() {
        return isFeatureSupported(WIFI_FEATURE_DPP_ENROLLEE_RESPONDER);
    }

    /**
     * @return true if this device supports WAPI.
     */
    public boolean isWapiSupported() {
        return isFeatureSupported(WIFI_FEATURE_WAPI);
    }

    /**
     * @return true if this device supports WPA3 SAE Public Key.
     */
    public boolean isWpa3SaePublicKeySupported() {
        // This feature is not fully implemented in the framework yet.
        // After the feature complete, it returns whether WIFI_FEATURE_SAE_PK
        // is supported or not directly.
        return false;
    }

    /**
     * @return true if this device supports Wi-Fi Passpoint Terms and Conditions feature.
     */
    public boolean isPasspointTermsAndConditionsSupported() {
        return isFeatureSupported(WIFI_FEATURE_PASSPOINT_TERMS_AND_CONDITIONS);
    }

    /**
     * @return true if this device supports WPA3 SAE Hash-to-Element.
     */
    public boolean isWpa3SaeH2eSupported() {
        return isFeatureSupported(WIFI_FEATURE_SAE_H2E);
    }

    /**
     * @return true if this device supports Wi-Fi Display R2.
     */
    public boolean isWifiDisplayR2Supported() {
        return isFeatureSupported(WIFI_FEATURE_WFD_R2);
    }

    /**
<<<<<<< HEAD
=======
     * @return true if this device supports RFC 7542 decorated identity.
     */
    public boolean isDecoratedIdentitySupported() {
        return isFeatureSupported(WIFI_FEATURE_DECORATED_IDENTITY);
    }

    /**
>>>>>>> adde2325
     * Gets the factory Wi-Fi MAC addresses.
     * @return Array of String representing Wi-Fi MAC addresses sorted lexically or an empty Array
     * if failed.
     * @hide
     */
    @NonNull
    @SystemApi
    @RequiresPermission(android.Manifest.permission.NETWORK_SETTINGS)
    public String[] getFactoryMacAddresses() {
        try {
            return mService.getFactoryMacAddresses();
        } catch (RemoteException e) {
            throw e.rethrowFromSystemServer();
        }
    }

    /** @hide */
    @Retention(RetentionPolicy.SOURCE)
    @IntDef(prefix = {"DEVICE_MOBILITY_STATE_"}, value = {
            DEVICE_MOBILITY_STATE_UNKNOWN,
            DEVICE_MOBILITY_STATE_HIGH_MVMT,
            DEVICE_MOBILITY_STATE_LOW_MVMT,
            DEVICE_MOBILITY_STATE_STATIONARY})
    public @interface DeviceMobilityState {}

    /**
     * Unknown device mobility state
     *
     * @see #setDeviceMobilityState(int)
     *
     * @hide
     */
    @SystemApi
    public static final int DEVICE_MOBILITY_STATE_UNKNOWN = 0;

    /**
     * High movement device mobility state.
     * e.g. on a bike, in a motor vehicle
     *
     * @see #setDeviceMobilityState(int)
     *
     * @hide
     */
    @SystemApi
    public static final int DEVICE_MOBILITY_STATE_HIGH_MVMT = 1;

    /**
     * Low movement device mobility state.
     * e.g. walking, running
     *
     * @see #setDeviceMobilityState(int)
     *
     * @hide
     */
    @SystemApi
    public static final int DEVICE_MOBILITY_STATE_LOW_MVMT = 2;

    /**
     * Stationary device mobility state
     *
     * @see #setDeviceMobilityState(int)
     *
     * @hide
     */
    @SystemApi
    public static final int DEVICE_MOBILITY_STATE_STATIONARY = 3;

    /**
     * Updates the device mobility state. Wifi uses this information to adjust the interval between
     * Wifi scans in order to balance power consumption with scan accuracy.
     * The default mobility state when the device boots is {@link #DEVICE_MOBILITY_STATE_UNKNOWN}.
     * This API should be called whenever there is a change in the mobility state.
     * @param state the updated device mobility state
     * @hide
     */
    @SystemApi
    @RequiresPermission(android.Manifest.permission.WIFI_SET_DEVICE_MOBILITY_STATE)
    public void setDeviceMobilityState(@DeviceMobilityState int state) {
        try {
            mService.setDeviceMobilityState(state);
        } catch (RemoteException e) {
            throw e.rethrowFromSystemServer();
        }
    }

    /* Easy Connect - AKA Device Provisioning Protocol (DPP) */

    /**
     * Easy Connect Network role: Station.
     *
     * @hide
     */
    @SystemApi
    public static final int EASY_CONNECT_NETWORK_ROLE_STA = 0;

    /**
     * Easy Connect Network role: Access Point.
     *
     * @hide
     */
    @SystemApi
    public static final int EASY_CONNECT_NETWORK_ROLE_AP = 1;

    /** @hide */
    @IntDef(prefix = {"EASY_CONNECT_NETWORK_ROLE_"}, value = {
            EASY_CONNECT_NETWORK_ROLE_STA,
            EASY_CONNECT_NETWORK_ROLE_AP,
    })
    @Retention(RetentionPolicy.SOURCE)
    public @interface EasyConnectNetworkRole {
    }

    /** Easy Connect Device information maximum allowed length */
    private static final int EASY_CONNECT_DEVICE_INFO_MAXIMUM_LENGTH = 40;

    /**
     * Easy Connect Cryptography Curve name: prime256v1
     *
     * @hide
     */
    @SystemApi
    public static final int EASY_CONNECT_CRYPTOGRAPHY_CURVE_PRIME256V1 = 0;

    /**
     * Easy Connect Cryptography Curve name: secp384r1
     *
     * @hide
     */
    @SystemApi
    public static final int EASY_CONNECT_CRYPTOGRAPHY_CURVE_SECP384R1 = 1;

    /**
     * Easy Connect Cryptography Curve name: secp521r1
     *
     * @hide
     */
    @SystemApi
    public static final int EASY_CONNECT_CRYPTOGRAPHY_CURVE_SECP521R1 = 2;


    /**
     * Easy Connect Cryptography Curve name: brainpoolP256r1
     *
     * @hide
     */
    @SystemApi
    public static final int EASY_CONNECT_CRYPTOGRAPHY_CURVE_BRAINPOOLP256R1 = 3;


    /**
     * Easy Connect Cryptography Curve name: brainpoolP384r1
     *
     * @hide
     */
    @SystemApi
    public static final int EASY_CONNECT_CRYPTOGRAPHY_CURVE_BRAINPOOLP384R1 = 4;


    /**
     * Easy Connect Cryptography Curve name: brainpoolP512r1
     *
     * @hide
     */
    @SystemApi
    public static final int EASY_CONNECT_CRYPTOGRAPHY_CURVE_BRAINPOOLP512R1 = 5;

    /** @hide */
    @IntDef(prefix = {"EASY_CONNECT_CRYPTOGRAPHY_CURVE_"}, value = {
            EASY_CONNECT_CRYPTOGRAPHY_CURVE_PRIME256V1,
            EASY_CONNECT_CRYPTOGRAPHY_CURVE_SECP384R1,
            EASY_CONNECT_CRYPTOGRAPHY_CURVE_SECP521R1,
            EASY_CONNECT_CRYPTOGRAPHY_CURVE_BRAINPOOLP256R1,
            EASY_CONNECT_CRYPTOGRAPHY_CURVE_BRAINPOOLP384R1,
            EASY_CONNECT_CRYPTOGRAPHY_CURVE_BRAINPOOLP512R1,
    })
    @Retention(RetentionPolicy.SOURCE)
    public @interface EasyConnectCryptographyCurve {
    }

    /**
     * Verbose logging mode: DISABLED.
     * @hide
     */
    @SystemApi
    public static final int VERBOSE_LOGGING_LEVEL_DISABLED = 0;

    /**
     * Verbose logging mode: ENABLED.
     * @hide
     */
    @SystemApi
    public static final int VERBOSE_LOGGING_LEVEL_ENABLED = 1;

    /**
     * Verbose logging mode: ENABLED_SHOW_KEY.
     * This mode causes the Wi-Fi password and encryption keys to be output to the logcat.
     * This is security sensitive information useful for debugging.
     * This configuration is enabled for 30 seconds and then falls back to
     * the regular verbose mode (i.e. to {@link VERBOSE_LOGGING_LEVEL_ENABLED}).
     * Show key mode is not persistent, i.e. rebooting the device would fallback to
     * the regular verbose mode.
     * @hide
     */
    @SystemApi
    public static final int VERBOSE_LOGGING_LEVEL_ENABLED_SHOW_KEY = 2;

    /** @hide */
    @IntDef(prefix = {"VERBOSE_LOGGING_LEVEL_"}, value = {
            VERBOSE_LOGGING_LEVEL_DISABLED,
            VERBOSE_LOGGING_LEVEL_ENABLED,
            VERBOSE_LOGGING_LEVEL_ENABLED_SHOW_KEY,
    })
    @Retention(RetentionPolicy.SOURCE)
    public @interface VerboseLoggingLevel {
    }

    /**
     * Start Easy Connect (DPP) in Configurator-Initiator role. The current device will initiate
     * Easy Connect bootstrapping with a peer, and configure the peer with the SSID and password of
     * the specified network using the Easy Connect protocol on an encrypted link.
     *
     * @param enrolleeUri         URI of the Enrollee obtained separately (e.g. QR code scanning)
     * @param selectedNetworkId   Selected network ID to be sent to the peer
     * @param enrolleeNetworkRole The network role of the enrollee
     * @param callback            Callback for status updates
     * @param executor            The Executor on which to run the callback.
     * @hide
     */
    @SystemApi
    @RequiresPermission(anyOf = {
            android.Manifest.permission.NETWORK_SETTINGS,
            android.Manifest.permission.NETWORK_SETUP_WIZARD})
    public void startEasyConnectAsConfiguratorInitiator(@NonNull String enrolleeUri,
            int selectedNetworkId, @EasyConnectNetworkRole int enrolleeNetworkRole,
            @NonNull @CallbackExecutor Executor executor,
            @NonNull EasyConnectStatusCallback callback) {
        Binder binder = new Binder();
        try {
            mService.startDppAsConfiguratorInitiator(binder, mContext.getOpPackageName(),
                    enrolleeUri, selectedNetworkId, enrolleeNetworkRole,
                    new EasyConnectCallbackProxy(executor, callback));
        } catch (RemoteException e) {
            throw e.rethrowFromSystemServer();
        }
    }

    /**
     * Start Easy Connect (DPP) in Enrollee-Initiator role. The current device will initiate Easy
     * Connect bootstrapping with a peer, and receive the SSID and password from the peer
     * configurator.
     *
     * @param configuratorUri URI of the Configurator obtained separately (e.g. QR code scanning)
     * @param callback        Callback for status updates
     * @param executor        The Executor on which to run the callback.
     * @hide
     */
    @SystemApi
    @RequiresPermission(anyOf = {
            android.Manifest.permission.NETWORK_SETTINGS,
            android.Manifest.permission.NETWORK_SETUP_WIZARD})
    public void startEasyConnectAsEnrolleeInitiator(@NonNull String configuratorUri,
            @NonNull @CallbackExecutor Executor executor,
            @NonNull EasyConnectStatusCallback callback) {
        Binder binder = new Binder();
        try {
            mService.startDppAsEnrolleeInitiator(binder, configuratorUri,
                    new EasyConnectCallbackProxy(executor, callback));
        } catch (RemoteException e) {
            throw e.rethrowFromSystemServer();
        }
    }

    /**
     * Start Easy Connect (DPP) in Enrollee-Responder role.
     * The device will:
     * 1. Generate a DPP bootstrap URI and return it using the
     * {@link EasyConnectStatusCallback#onBootstrapUriGenerated(Uri)} method.
     * 2. Start DPP as a Responder, waiting for an Initiator device to start the DPP
     * authentication process.
     * The caller should use the URI provided in step #1, for instance display it as a QR code
     * or communicate it in some other way to the initiator device.
     *
     * @param deviceInfo      Device specific information to add to the DPP URI. This field allows
     *                        the users of the configurators to identify the device.
     *                        Optional - if not provided or in case of an empty string,
     *                        Info field (I:) will be skipped in the generated DPP URI.
     *                        Allowed Range of ASCII characters in deviceInfo - %x20-7E.
     *                        semicolon and space are not allowed. Due to the limitation of maximum
     *                        allowed characters in QR code, framework adds a limit to maximum
     *                        characters in deviceInfo. Users must call
     *                        {@link WifiManager#getEasyConnectMaxAllowedResponderDeviceInfoLength()
     *                        } method to know max allowed length. Violation of these rules will
     *                        result in an exception.
     * @param curve           Elliptic curve cryptography used to generate DPP
     *                        public/private key pair. If application is not interested in a
     *                        specific curve, use specification mandated NIST P-256 elliptic curve,
     *                        {@link WifiManager#EASY_CONNECT_CRYPTOGRAPHY_CURVE_PRIME256V1}.
     * @param callback        Callback for status updates
     * @param executor        The Executor on which to run the callback.
     * @hide
     */
    @SystemApi
    @RequiresPermission(anyOf = {
            android.Manifest.permission.NETWORK_SETTINGS,
            android.Manifest.permission.NETWORK_SETUP_WIZARD})
    public void startEasyConnectAsEnrolleeResponder(@Nullable String deviceInfo,
            @EasyConnectCryptographyCurve int curve,
            @NonNull @CallbackExecutor Executor executor,
            @NonNull EasyConnectStatusCallback callback) {
        Binder binder = new Binder();
        try {
            mService.startDppAsEnrolleeResponder(binder, deviceInfo, curve,
                    new EasyConnectCallbackProxy(executor, callback));
        } catch (RemoteException e) {
            throw e.rethrowFromSystemServer();
        }
    }

    /**
     * Maximum allowed length of Device specific information that can be added to the URI of
     * Easy Connect responder device.
     * @see #startEasyConnectAsEnrolleeResponder(String, int, Executor, EasyConnectStatusCallback)}
     *
     * @hide
     */
    @SystemApi
    public static int getEasyConnectMaxAllowedResponderDeviceInfoLength() {
        return EASY_CONNECT_DEVICE_INFO_MAXIMUM_LENGTH;
    }

    /**
     * Stop or abort a current Easy Connect (DPP) session. This call, once processed, will
     * terminate any ongoing transaction, and clean up all associated resources. Caller should not
     * expect any callbacks once this call is made. However, due to the asynchronous nature of
     * this call, a callback may be fired if it was already pending in the queue.
     *
     * @hide
     */
    @SystemApi
    @RequiresPermission(anyOf = {
            android.Manifest.permission.NETWORK_SETTINGS,
            android.Manifest.permission.NETWORK_SETUP_WIZARD})
    public void stopEasyConnectSession() {
        try {
            /* Request lower layers to stop/abort and clear resources */
            mService.stopDppSession();
        } catch (RemoteException e) {
            throw e.rethrowFromSystemServer();
        }
    }

    /**
     * Helper class to support Easy Connect (DPP) callbacks
     *
     * @hide
     */
    private static class EasyConnectCallbackProxy extends IDppCallback.Stub {
        private final Executor mExecutor;
        private final EasyConnectStatusCallback mEasyConnectStatusCallback;

        EasyConnectCallbackProxy(Executor executor,
                EasyConnectStatusCallback easyConnectStatusCallback) {
            mExecutor = executor;
            mEasyConnectStatusCallback = easyConnectStatusCallback;
        }

        @Override
        public void onSuccessConfigReceived(int newNetworkId) {
            Log.d(TAG, "Easy Connect onSuccessConfigReceived callback");
            Binder.clearCallingIdentity();
            mExecutor.execute(() -> {
                mEasyConnectStatusCallback.onEnrolleeSuccess(newNetworkId);
            });
        }

        @Override
        public void onSuccess(int status) {
            Log.d(TAG, "Easy Connect onSuccess callback");
            Binder.clearCallingIdentity();
            mExecutor.execute(() -> {
                mEasyConnectStatusCallback.onConfiguratorSuccess(status);
            });
        }

        @Override
        public void onFailure(int status, String ssid, String channelList,
                int[] operatingClassArray) {
            Log.d(TAG, "Easy Connect onFailure callback");
            Binder.clearCallingIdentity();
            mExecutor.execute(() -> {
                SparseArray<int[]> channelListArray = parseDppChannelList(channelList);
                mEasyConnectStatusCallback.onFailure(status, ssid, channelListArray,
                        operatingClassArray);
            });
        }

        @Override
        public void onProgress(int status) {
            Log.d(TAG, "Easy Connect onProgress callback");
            Binder.clearCallingIdentity();
            mExecutor.execute(() -> {
                mEasyConnectStatusCallback.onProgress(status);
            });
        }

        @Override
        public void onBootstrapUriGenerated(@NonNull String uri) {
            Log.d(TAG, "Easy Connect onBootstrapUriGenerated callback");
            Binder.clearCallingIdentity();
            mExecutor.execute(() -> {
                mEasyConnectStatusCallback.onBootstrapUriGenerated(Uri.parse(uri));
            });
        }
    }

    /**
     * Interface for Wi-Fi usability statistics listener. Should be implemented by applications and
     * set when calling {@link WifiManager#addOnWifiUsabilityStatsListener(Executor,
     * OnWifiUsabilityStatsListener)}.
     *
     * @hide
     */
    @SystemApi
    public interface OnWifiUsabilityStatsListener {
        /**
         * Called when Wi-Fi usability statistics is updated.
         *
         * @param seqNum The sequence number of statistics, used to derive the timing of updated
         *               Wi-Fi usability statistics, set by framework and incremented by one after
         *               each update.
         * @param isSameBssidAndFreq The flag to indicate whether the BSSID and the frequency of
         *                           network stays the same or not relative to the last update of
         *                           Wi-Fi usability stats.
         * @param stats The updated Wi-Fi usability statistics.
         */
        void onWifiUsabilityStats(int seqNum, boolean isSameBssidAndFreq,
                @NonNull WifiUsabilityStatsEntry stats);
    }

    /**
     * Abstract callback class for applications to receive updates on Wi-Fi verbose logging status.
     * Should be implemented by applications and set when calling
     * {@link WifiManager#registerWifiVerboseLoggingStatusCallback(Executor,
     * WifiVerboseLoggingStatusCallback)}.
     *
     * @hide
     */
    @SystemApi
    public abstract static class WifiVerboseLoggingStatusCallback {
        private final WifiVerboseLoggingStatusCallback.WifiVerboseLoggingStatusCallbackProxy mProxy;

        public WifiVerboseLoggingStatusCallback() {
            mProxy = new WifiVerboseLoggingStatusCallback.WifiVerboseLoggingStatusCallbackProxy();
        }

        /*package*/ @NonNull
        WifiVerboseLoggingStatusCallback.WifiVerboseLoggingStatusCallbackProxy getProxy() {
            return mProxy;
        }
        /**
         * Called when Wi-Fi verbose logging setting is updated.
         *
         * @param enabled true if verbose logging is enabled, false if verbose logging is disabled.
         */
        public abstract void onStatusChanged(boolean enabled);

        private static class WifiVerboseLoggingStatusCallbackProxy extends
                IWifiVerboseLoggingStatusCallback.Stub {
            private final Object mLock = new Object();
            @Nullable
            @GuardedBy("mLock")
            private Executor mExecutor;
            @Nullable
            @GuardedBy("mLock")
            private WifiVerboseLoggingStatusCallback mCallback;

            WifiVerboseLoggingStatusCallbackProxy() {
                mExecutor = null;
                mCallback = null;
            }

            /*package*/ void initProxy(@NonNull Executor executor,
                    @NonNull WifiVerboseLoggingStatusCallback callback) {
                synchronized (mLock) {
                    mExecutor = executor;
                    mCallback = callback;
                }
            }

            /*package*/ void cleanUpProxy() {
                synchronized (mLock) {
                    mExecutor = null;
                    mCallback = null;
                }
            }

            @Override
            public void onStatusChanged(boolean enabled) throws RemoteException {
                Executor executor;
                WifiVerboseLoggingStatusCallback callback;
                synchronized (mLock) {
                    executor = mExecutor;
                    callback = mCallback;
                }
                if (executor == null || callback == null) {
                    return;
                }
                Binder.clearCallingIdentity();
                executor.execute(() -> callback.onStatusChanged(enabled));
            }
        }
    }

    /**
     * Adds a listener for Wi-Fi usability statistics. See {@link OnWifiUsabilityStatsListener}.
     * Multiple listeners can be added. Callers will be invoked periodically by framework to
     * inform clients about the current Wi-Fi usability statistics. Callers can remove a previously
     * added listener using
     * {@link #removeOnWifiUsabilityStatsListener(OnWifiUsabilityStatsListener)}.
     *
     * @param executor The executor on which callback will be invoked.
     * @param listener Listener for Wifi usability statistics.
     *
     * @hide
     */
    @SystemApi
    @RequiresPermission(android.Manifest.permission.WIFI_UPDATE_USABILITY_STATS_SCORE)
    public void addOnWifiUsabilityStatsListener(@NonNull @CallbackExecutor Executor executor,
            @NonNull OnWifiUsabilityStatsListener listener) {
        if (executor == null) throw new IllegalArgumentException("executor cannot be null");
        if (listener == null) throw new IllegalArgumentException("listener cannot be null");
        if (mVerboseLoggingEnabled) {
            Log.v(TAG, "addOnWifiUsabilityStatsListener: listener=" + listener);
        }
        try {
            synchronized (sOnWifiUsabilityStatsListenerMap) {
                IOnWifiUsabilityStatsListener.Stub binderCallback =
                        new IOnWifiUsabilityStatsListener.Stub() {
                            @Override
                            public void onWifiUsabilityStats(int seqNum, boolean isSameBssidAndFreq,
                                    WifiUsabilityStatsEntry stats) {
                                if (mVerboseLoggingEnabled) {
                                    Log.v(TAG, "OnWifiUsabilityStatsListener: "
                                            + "onWifiUsabilityStats: seqNum=" + seqNum);
                                }
                                Binder.clearCallingIdentity();
                                executor.execute(() -> listener.onWifiUsabilityStats(
                                        seqNum, isSameBssidAndFreq, stats));
                            }
                        };
                sOnWifiUsabilityStatsListenerMap.put(System.identityHashCode(listener),
                        binderCallback);
                mService.addOnWifiUsabilityStatsListener(binderCallback);
            }
        } catch (RemoteException e) {
            throw e.rethrowFromSystemServer();
        }
    }

    /**
     * Allow callers to remove a previously registered listener. After calling this method,
     * applications will no longer receive Wi-Fi usability statistics.
     *
     * @param listener Listener to remove the Wi-Fi usability statistics.
     *
     * @hide
     */
    @SystemApi
    @RequiresPermission(android.Manifest.permission.WIFI_UPDATE_USABILITY_STATS_SCORE)
    public void removeOnWifiUsabilityStatsListener(@NonNull OnWifiUsabilityStatsListener listener) {
        if (listener == null) throw new IllegalArgumentException("listener cannot be null");
        if (mVerboseLoggingEnabled) {
            Log.v(TAG, "removeOnWifiUsabilityStatsListener: listener=" + listener);
        }
        try {
            synchronized (sOnWifiUsabilityStatsListenerMap) {
                int listenerIdentifier = System.identityHashCode(listener);
                if (!sOnWifiUsabilityStatsListenerMap.contains(listenerIdentifier)) {
                    Log.w(TAG, "Unknown external callback " + listenerIdentifier);
                    return;
                }
                mService.removeOnWifiUsabilityStatsListener(
                        sOnWifiUsabilityStatsListenerMap.get(listenerIdentifier));
                sOnWifiUsabilityStatsListenerMap.remove(listenerIdentifier);
            }
        } catch (RemoteException e) {
            throw e.rethrowFromSystemServer();
        }
    }

    /**
     * Provide a Wi-Fi usability score information to be recorded (but not acted upon) by the
     * framework. The Wi-Fi usability score is derived from {@link OnWifiUsabilityStatsListener}
     * where a score is matched to Wi-Fi usability statistics using the sequence number. The score
     * is used to quantify whether Wi-Fi is usable in a future time.
     *
     * @param seqNum Sequence number of the Wi-Fi usability score.
     * @param score The Wi-Fi usability score, expected range: [0, 100].
     * @param predictionHorizonSec Prediction horizon of the Wi-Fi usability score in second,
     *                             expected range: [0, 30].
     *
     * @hide
     */
    @SystemApi
    @RequiresPermission(android.Manifest.permission.WIFI_UPDATE_USABILITY_STATS_SCORE)
    public void updateWifiUsabilityScore(int seqNum, int score, int predictionHorizonSec) {
        try {
            mService.updateWifiUsabilityScore(seqNum, score, predictionHorizonSec);
        } catch (RemoteException e) {
            throw e.rethrowFromSystemServer();
        }
    }

    /**
     * Abstract class for scan results callback. Should be extended by applications and set when
     * calling {@link WifiManager#registerScanResultsCallback(Executor, ScanResultsCallback)}.
     */
    public abstract static class ScanResultsCallback {
        private final ScanResultsCallbackProxy mScanResultsCallbackProxy;

        public ScanResultsCallback() {
            mScanResultsCallbackProxy = new ScanResultsCallbackProxy();
        }

        /**
         * Called when new scan results are available.
         * Clients should use {@link WifiManager#getScanResults()} to get the scan results.
         */
        public abstract void onScanResultsAvailable();

        /*package*/ @NonNull ScanResultsCallbackProxy getProxy() {
            return mScanResultsCallbackProxy;
        }

        private static class ScanResultsCallbackProxy extends IScanResultsCallback.Stub {
            private final Object mLock = new Object();
            @Nullable @GuardedBy("mLock") private Executor mExecutor;
            @Nullable @GuardedBy("mLock") private ScanResultsCallback mCallback;

            ScanResultsCallbackProxy() {
                mCallback = null;
                mExecutor = null;
            }

            /*package*/ void initProxy(@NonNull Executor executor,
                    @NonNull ScanResultsCallback callback) {
                synchronized (mLock) {
                    mExecutor = executor;
                    mCallback = callback;
                }
            }

            /*package*/ void cleanUpProxy() {
                synchronized (mLock) {
                    mExecutor = null;
                    mCallback = null;
                }
            }

            @Override
            public void onScanResultsAvailable() {
                ScanResultsCallback callback;
                Executor executor;
                synchronized (mLock) {
                    executor = mExecutor;
                    callback = mCallback;
                }
                if (callback == null || executor == null) {
                    return;
                }
                Binder.clearCallingIdentity();
                executor.execute(callback::onScanResultsAvailable);
            }
        }
    }

    /**
     * Register a callback for Scan Results. See {@link ScanResultsCallback}.
     * Caller will receive the event when scan results are available.
     * Caller should use {@link WifiManager#getScanResults()} requires
     * {@link android.Manifest.permission#ACCESS_FINE_LOCATION} to get the scan results.
     * Caller can remove a previously registered callback using
     * {@link WifiManager#unregisterScanResultsCallback(ScanResultsCallback)}
     * Same caller can add multiple listeners.
     * <p>
     * Applications should have the
     * {@link android.Manifest.permission#ACCESS_WIFI_STATE} permission. Callers
     * without the permission will trigger a {@link java.lang.SecurityException}.
     * <p>
     *
     * @param executor The executor to execute the callback of the {@code callback} object.
     * @param callback callback for Scan Results events
     */

    @RequiresPermission(ACCESS_WIFI_STATE)
    public void registerScanResultsCallback(@NonNull @CallbackExecutor Executor executor,
            @NonNull ScanResultsCallback callback) {
        if (executor == null) throw new IllegalArgumentException("executor cannot be null");
        if (callback == null) throw new IllegalArgumentException("callback cannot be null");

        Log.v(TAG, "registerScanResultsCallback: callback=" + callback
                + ", executor=" + executor);
        ScanResultsCallback.ScanResultsCallbackProxy proxy = callback.getProxy();
        proxy.initProxy(executor, callback);
        try {
            mService.registerScanResultsCallback(proxy);
        } catch (RemoteException e) {
            throw e.rethrowFromSystemServer();
        }
    }

    /**
     * Allow callers to unregister a previously registered callback. After calling this method,
     * applications will no longer receive Scan Results events.
     *
     * @param callback callback to unregister for Scan Results events
     */
    @RequiresPermission(ACCESS_WIFI_STATE)
    public void unregisterScanResultsCallback(@NonNull ScanResultsCallback callback) {
        if (callback == null) throw new IllegalArgumentException("callback cannot be null");
        Log.v(TAG, "unregisterScanResultsCallback: Callback=" + callback);
        ScanResultsCallback.ScanResultsCallbackProxy proxy = callback.getProxy();
        try {
            mService.unregisterScanResultsCallback(proxy);
        } catch (RemoteException e) {
            throw e.rethrowFromSystemServer();
        } finally {
            proxy.cleanUpProxy();
        }
    }

    /**
     * Interface for suggestion connection status listener.
     * Should be implemented by applications and set when calling
     * {@link WifiManager#addSuggestionConnectionStatusListener(
     * Executor, SuggestionConnectionStatusListener)}.
     */
    public interface SuggestionConnectionStatusListener {

        /**
         * Called when the framework attempted to connect to a suggestion provided by the
         * registering app, but the connection to the suggestion failed.
         * @param wifiNetworkSuggestion The suggestion which failed to connect.
         * @param failureReason the connection failure reason code. One of
         * {@link #STATUS_SUGGESTION_CONNECTION_FAILURE_ASSOCIATION},
         * {@link #STATUS_SUGGESTION_CONNECTION_FAILURE_AUTHENTICATION},
         * {@link #STATUS_SUGGESTION_CONNECTION_FAILURE_IP_PROVISIONING}
         * {@link #STATUS_SUGGESTION_CONNECTION_FAILURE_UNKNOWN}
         */
        void onConnectionStatus(
                @NonNull WifiNetworkSuggestion wifiNetworkSuggestion,
                @SuggestionConnectionStatusCode int failureReason);
    }

    private class SuggestionConnectionStatusListenerProxy extends
            ISuggestionConnectionStatusListener.Stub {
        private final Executor mExecutor;
        private final SuggestionConnectionStatusListener mListener;

        SuggestionConnectionStatusListenerProxy(@NonNull Executor executor,
                @NonNull SuggestionConnectionStatusListener listener) {
            mExecutor = executor;
            mListener = listener;
        }

        @Override
        public void onConnectionStatus(@NonNull WifiNetworkSuggestion wifiNetworkSuggestion,
                int failureReason) {
            mExecutor.execute(() ->
                    mListener.onConnectionStatus(wifiNetworkSuggestion, failureReason));
        }

    }

    /**
     * Add a callback listening to wifi verbose logging changes.
     * See {@link WifiVerboseLoggingStatusCallback}.
     * Caller can remove a previously registered listener using
     * {@link WifiManager#unregisterWifiVerboseLoggingStatusCallback(
     * WifiVerboseLoggingStatusCallback)}
     * Same caller can add multiple callbacks to monitor the event.
     * <p>
     * Applications should have {@link android.Manifest.permission#ACCESS_WIFI_STATE}.
     * Callers without the permission will trigger a {@link java.lang.SecurityException}.
     * <p>
     * @param executor The executor to execute the listener of the {@code listener} object.
     * @param callback callback for changes in wifi verbose logging.
     *
     * @hide
     */
    @SystemApi
    @RequiresPermission(ACCESS_WIFI_STATE)
    public void registerWifiVerboseLoggingStatusCallback(
            @NonNull @CallbackExecutor Executor executor,
            @NonNull WifiVerboseLoggingStatusCallback callback) {
        if (callback == null) throw new IllegalArgumentException("Callback cannot be null");
        if (executor == null) throw new IllegalArgumentException("Executor cannot be null");
        if (mVerboseLoggingEnabled) {
            Log.v(TAG, "registerWifiVerboseLoggingStatusCallback callback=" + callback
                    + ", executor=" + executor);
        }
        WifiVerboseLoggingStatusCallback.WifiVerboseLoggingStatusCallbackProxy proxy =
                callback.getProxy();
        proxy.initProxy(executor, callback);
        try {
            mService.registerWifiVerboseLoggingStatusCallback(proxy);
        } catch (RemoteException e) {
            proxy.cleanUpProxy();
            throw e.rethrowFromSystemServer();
        }
    }

    /**
     * Allow callers to remove a previously registered callback.
     * <p>
     * Applications should have {@link android.Manifest.permission#ACCESS_WIFI_STATE}.
     * Callers without the permission will trigger a {@link java.lang.SecurityException}.
     * <p>
     * @param callback callback to remove.
     *
     * @hide
     */
    @SystemApi
    @RequiresPermission(ACCESS_WIFI_STATE)
    public void unregisterWifiVerboseLoggingStatusCallback(
            @NonNull WifiVerboseLoggingStatusCallback callback) {
        if (callback == null) throw new IllegalArgumentException("Callback cannot be null");
        Log.v(TAG, "unregisterWifiVerboseLoggingStatusCallback: callback=" + callback);
        WifiVerboseLoggingStatusCallback.WifiVerboseLoggingStatusCallbackProxy proxy =
                callback.getProxy();
        try {
            mService.unregisterWifiVerboseLoggingStatusCallback(proxy);
        } catch (RemoteException e) {
            throw e.rethrowFromSystemServer();
        } finally {
            proxy.cleanUpProxy();
        }
    }

    /**
     * Add a listener for suggestion networks. See {@link SuggestionConnectionStatusListener}.
     * Caller will receive the event when suggested network have connection failure.
     * Caller can remove a previously registered listener using
     * {@link WifiManager#removeSuggestionConnectionStatusListener(
     * SuggestionConnectionStatusListener)}
     * Same caller can add multiple listeners to monitor the event.
     * <p>
     * Applications should have the
     * {@link android.Manifest.permission#ACCESS_FINE_LOCATION} and
     * {@link android.Manifest.permission#ACCESS_WIFI_STATE} permissions.
     * Callers without the permission will trigger a {@link java.lang.SecurityException}.
     * <p>
     *
     * @param executor The executor to execute the listener of the {@code listener} object.
     * @param listener listener for suggestion network connection failure.
     */
    @RequiresPermission(allOf = {ACCESS_FINE_LOCATION, ACCESS_WIFI_STATE})
    public void addSuggestionConnectionStatusListener(@NonNull @CallbackExecutor Executor executor,
            @NonNull SuggestionConnectionStatusListener listener) {
        if (listener == null) throw new IllegalArgumentException("Listener cannot be null");
        if (executor == null) throw new IllegalArgumentException("Executor cannot be null");
        Log.v(TAG, "addSuggestionConnectionStatusListener listener=" + listener
                + ", executor=" + executor);
        try {
            synchronized (sSuggestionConnectionStatusListenerMap) {
                ISuggestionConnectionStatusListener.Stub binderCallback =
                        new SuggestionConnectionStatusListenerProxy(executor, listener);
                sSuggestionConnectionStatusListenerMap.put(System.identityHashCode(listener),
                        binderCallback);
                mService.registerSuggestionConnectionStatusListener(binderCallback,
                        mContext.getOpPackageName(), mContext.getAttributionTag());
            }
        } catch (RemoteException e) {
            throw e.rethrowFromSystemServer();
        }

    }

    /**
     * Allow callers to remove a previously registered listener. After calling this method,
     * applications will no longer receive suggestion connection events through that listener.
     *
     * @param listener listener to remove.
     */
    @RequiresPermission(ACCESS_WIFI_STATE)
    public void removeSuggestionConnectionStatusListener(
            @NonNull SuggestionConnectionStatusListener listener) {
        if (listener == null) throw new IllegalArgumentException("Listener cannot be null");
        Log.v(TAG, "removeSuggestionConnectionStatusListener: listener=" + listener);
        try {
            synchronized (sSuggestionConnectionStatusListenerMap) {
                int listenerIdentifier = System.identityHashCode(listener);
                if (!sSuggestionConnectionStatusListenerMap.contains(listenerIdentifier)) {
                    Log.w(TAG, "Unknown external callback " + listenerIdentifier);
                    return;
                }
                mService.unregisterSuggestionConnectionStatusListener(
                        sSuggestionConnectionStatusListenerMap.get(listenerIdentifier),
                        mContext.getOpPackageName());
                sSuggestionConnectionStatusListenerMap.remove(listenerIdentifier);
            }
        } catch (RemoteException e) {
            throw e.rethrowFromSystemServer();
        }
    }

    /**
     * Parse the list of channels the DPP enrollee reports when it fails to find an AP.
     *
     * @param channelList List of channels in the format defined in the DPP specification.
     * @return A parsed sparse array, where the operating class is the key.
     * @hide
     */
    @VisibleForTesting
    public static SparseArray<int[]> parseDppChannelList(String channelList) {
        SparseArray<int[]> channelListArray = new SparseArray<>();

        if (TextUtils.isEmpty(channelList)) {
            return channelListArray;
        }
        StringTokenizer str = new StringTokenizer(channelList, ",");
        String classStr = null;
        List<Integer> channelsInClass = new ArrayList<>();

        try {
            while (str.hasMoreElements()) {
                String cur = str.nextToken();

                /**
                 * Example for a channel list:
                 *
                 * 81/1,2,3,4,5,6,7,8,9,10,11,115/36,40,44,48,118/52,56,60,64,121/100,104,108,112,
                 * 116,120,124,128,132,136,140,0/144,124/149,153,157,161,125/165
                 *
                 * Detect operating class by the delimiter of '/' and use a string tokenizer with
                 * ',' as a delimiter.
                 */
                int classDelim = cur.indexOf('/');
                if (classDelim != -1) {
                    if (classStr != null) {
                        // Store the last channel array in the sparse array, where the operating
                        // class is the key (as an integer).
                        int[] channelsArray = new int[channelsInClass.size()];
                        for (int i = 0; i < channelsInClass.size(); i++) {
                            channelsArray[i] = channelsInClass.get(i);
                        }
                        channelListArray.append(Integer.parseInt(classStr), channelsArray);
                        channelsInClass = new ArrayList<>();
                    }

                    // Init a new operating class and store the first channel
                    classStr = cur.substring(0, classDelim);
                    String channelStr = cur.substring(classDelim + 1);
                    channelsInClass.add(Integer.parseInt(channelStr));
                } else {
                    if (classStr == null) {
                        // Invalid format
                        Log.e(TAG, "Cannot parse DPP channel list");
                        return new SparseArray<>();
                    }
                    channelsInClass.add(Integer.parseInt(cur));
                }
            }

            // Store the last array
            if (classStr != null) {
                int[] channelsArray = new int[channelsInClass.size()];
                for (int i = 0; i < channelsInClass.size(); i++) {
                    channelsArray[i] = channelsInClass.get(i);
                }
                channelListArray.append(Integer.parseInt(classStr), channelsArray);
            }
            return channelListArray;
        } catch (NumberFormatException e) {
            Log.e(TAG, "Cannot parse DPP channel list");
            return new SparseArray<>();
        }
    }

    /**
     * Callback interface for framework to receive network status updates and trigger of updating
     * {@link WifiUsabilityStatsEntry}.
     *
     * @hide
     */
    @SystemApi
    public interface ScoreUpdateObserver {
        /**
         * Called by applications to indicate network status. For applications targeting
         * {@link android.os.Build.VERSION_CODES#S} or above: The score is not used to take action
         * on network selection but for the purpose of Wifi metric collection only; Network
         * selection is influenced by inputs from
         * {@link ScoreUpdateObserver#notifyStatusUpdate(int, boolean)},
         * {@link ScoreUpdateObserver#requestNudOperation(int, boolean)}, and
         * {@link ScoreUpdateObserver#blocklistCurrentBssid(int)}.
         *
         * @param sessionId The ID to indicate current Wi-Fi network connection obtained from
         *                  {@link WifiConnectedNetworkScorer#onStart(int)}.
         * @param score The score representing link quality of current Wi-Fi network connection.
         *              Populated by connected network scorer in applications..
         */
        void notifyScoreUpdate(int sessionId, int score);

        /**
         * Called by applications to trigger an update of {@link WifiUsabilityStatsEntry}.
         * To receive update applications need to add WifiUsabilityStatsEntry listener. See
         * {@link addOnWifiUsabilityStatsListener(Executor, OnWifiUsabilityStatsListener)}.
         *
         * @param sessionId The ID to indicate current Wi-Fi network connection obtained from
         *                  {@link WifiConnectedNetworkScorer#onStart(int)}.
         */
        void triggerUpdateOfWifiUsabilityStats(int sessionId);

        /**
         * Called by applications to indicate whether current Wi-Fi network is usable or not.
         *
         * @param sessionId The ID to indicate current Wi-Fi network connection obtained from
         *                  {@link WifiConnectedNetworkScorer#onStart(int)}.
         * @param isUsable The boolean representing whether current Wi-Fi network is usable, and it
         *                 may be sent to ConnectivityService and used for setting default network.
         *                 Populated by connected network scorer in applications.
         */
        default void notifyStatusUpdate(int sessionId, boolean isUsable) {}

        /**
         * Called by applications to start a NUD (Neighbor Unreachability Detection) operation. The
         * framework throttles NUD operations to no more frequently than every five seconds
         * (see {@link WifiScoreReport#NUD_THROTTLE_MILLIS}). The framework keeps track of requests
         * and executes them as soon as possible based on the throttling criteria.
         *
         * @param sessionId The ID to indicate current Wi-Fi network connection obtained from
         *                  {@link WifiConnectedNetworkScorer#onStart(int)}.
         */
        default void requestNudOperation(int sessionId) {}

        /**
         * Called by applications to blocklist currently connected BSSID. No blocklisting operation
         * if called after disconnection.
         *
         * @param sessionId The ID to indicate current Wi-Fi network connection obtained from
         *                  {@link WifiConnectedNetworkScorer#onStart(int)}.
         */
        default void blocklistCurrentBssid(int sessionId) {}
    }

    /**
     * Callback proxy for {@link ScoreUpdateObserver} objects.
     *
     * @hide
     */
    private class ScoreUpdateObserverProxy implements ScoreUpdateObserver {
        private final IScoreUpdateObserver mScoreUpdateObserver;

        private ScoreUpdateObserverProxy(IScoreUpdateObserver observer) {
            mScoreUpdateObserver = observer;
        }

        @Override
        public void notifyScoreUpdate(int sessionId, int score) {
            try {
                mScoreUpdateObserver.notifyScoreUpdate(sessionId, score);
            } catch (RemoteException e) {
                throw e.rethrowFromSystemServer();
            }
        }

        @Override
        public void triggerUpdateOfWifiUsabilityStats(int sessionId) {
            try {
                mScoreUpdateObserver.triggerUpdateOfWifiUsabilityStats(sessionId);
            } catch (RemoteException e) {
                throw e.rethrowFromSystemServer();
            }
        }

        @Override
        public void notifyStatusUpdate(int sessionId, boolean isUsable) {
            if (!SdkLevel.isAtLeastS()) {
                throw new UnsupportedOperationException();
            }
            try {
                mScoreUpdateObserver.notifyStatusUpdate(sessionId, isUsable);
            } catch (RemoteException e) {
                throw e.rethrowFromSystemServer();
            }
        }

        @Override
        public void requestNudOperation(int sessionId) {
            if (!SdkLevel.isAtLeastS()) {
                throw new UnsupportedOperationException();
            }
            try {
                mScoreUpdateObserver.requestNudOperation(sessionId);
            } catch (RemoteException e) {
                throw e.rethrowFromSystemServer();
            }
        }

        @Override
        public void blocklistCurrentBssid(int sessionId) {
            if (!SdkLevel.isAtLeastS()) {
                throw new UnsupportedOperationException();
            }
            try {
                mScoreUpdateObserver.blocklistCurrentBssid(sessionId);
            } catch (RemoteException e) {
                throw e.rethrowFromSystemServer();
            }
        }
    }

    /**
     * Interface for Wi-Fi connected network scorer. Should be implemented by applications and set
     * when calling
     * {@link WifiManager#setWifiConnectedNetworkScorer(Executor, WifiConnectedNetworkScorer)}.
     *
     * @hide
     */
    @SystemApi
    public interface WifiConnectedNetworkScorer {
        /**
         * Called by framework to indicate the start of a network connection.
         * @param sessionId The ID to indicate current Wi-Fi network connection.
         * @deprecated This API is deprecated.  Please use
         *             {@link WifiConnectedNetworkScorer#onStart(WifiConnectedSessionInfo)}.
         */
        @Deprecated
        default void onStart(int sessionId) {}

        /**
         * Called by framework to indicate the start of a network connection.
         * @param sessionInfo The session information to indicate current Wi-Fi network connection.
         *                    See {@link WifiConnectedSessionInfo}.
         */
        default void onStart(@NonNull WifiConnectedSessionInfo sessionInfo) {
            onStart(sessionInfo.getSessionId());
        }

        /**
         * Called by framework to indicate the end of a network connection.
         * @param sessionId The ID to indicate current Wi-Fi network connection obtained from
         *                  {@link WifiConnectedNetworkScorer#onStart(int)}.
         */
        void onStop(int sessionId);

        /**
         * Framework sets callback for score change events after application sets its scorer.
         * @param observerImpl The instance for {@link WifiManager#ScoreUpdateObserver}. Should be
         * implemented and instantiated by framework.
         */
        void onSetScoreUpdateObserver(@NonNull ScoreUpdateObserver observerImpl);
    }

    /**
     * Callback proxy for {@link WifiConnectedNetworkScorer} objects.
     *
     * @hide
     */
    private class WifiConnectedNetworkScorerProxy extends IWifiConnectedNetworkScorer.Stub {
        private Executor mExecutor;
        private WifiConnectedNetworkScorer mScorer;

        WifiConnectedNetworkScorerProxy(Executor executor, WifiConnectedNetworkScorer scorer) {
            mExecutor = executor;
            mScorer = scorer;
        }

        @Override
        public void onStart(@NonNull WifiConnectedSessionInfo sessionInfo) {
            if (mVerboseLoggingEnabled) {
                Log.v(TAG, "WifiConnectedNetworkScorer: " + "onStart: sessionInfo=" + sessionInfo);
            }
            Binder.clearCallingIdentity();
            mExecutor.execute(() -> mScorer.onStart(sessionInfo));
        }

        @Override
        public void onStop(int sessionId) {
            if (mVerboseLoggingEnabled) {
                Log.v(TAG, "WifiConnectedNetworkScorer: " + "onStop: sessionId=" + sessionId);
            }
            Binder.clearCallingIdentity();
            mExecutor.execute(() -> mScorer.onStop(sessionId));
        }

        @Override
        public void onSetScoreUpdateObserver(IScoreUpdateObserver observerImpl) {
            if (mVerboseLoggingEnabled) {
                Log.v(TAG, "WifiConnectedNetworkScorer: "
                        + "onSetScoreUpdateObserver: observerImpl=" + observerImpl);
            }
            Binder.clearCallingIdentity();
            mExecutor.execute(() -> mScorer.onSetScoreUpdateObserver(
                    new ScoreUpdateObserverProxy(observerImpl)));
        }
    }

    /**
     * Set a callback for Wi-Fi connected network scorer.  See {@link WifiConnectedNetworkScorer}.
     * Only a single scorer can be set. Caller will be invoked periodically by framework to inform
     * client about start and stop of Wi-Fi connection. Caller can clear a previously set scorer
     * using {@link clearWifiConnectedNetworkScorer()}.
     *
     * @param executor The executor on which callback will be invoked.
     * @param scorer Scorer for Wi-Fi network implemented by application.
     * @return true Scorer is set successfully.
     *
     * @hide
     */
    @SystemApi
    @RequiresPermission(android.Manifest.permission.WIFI_UPDATE_USABILITY_STATS_SCORE)
    public boolean setWifiConnectedNetworkScorer(@NonNull @CallbackExecutor Executor executor,
            @NonNull WifiConnectedNetworkScorer scorer) {
        if (executor == null) throw new IllegalArgumentException("executor cannot be null");
        if (scorer == null) throw new IllegalArgumentException("scorer cannot be null");
        if (mVerboseLoggingEnabled) {
            Log.v(TAG, "setWifiConnectedNetworkScorer: scorer=" + scorer);
        }
        try {
            return mService.setWifiConnectedNetworkScorer(new Binder(),
                    new WifiConnectedNetworkScorerProxy(executor, scorer));
        } catch (RemoteException e) {
            throw e.rethrowFromSystemServer();
        }
    }

    /**
     * Allow caller to clear a previously set scorer. After calling this method,
     * client will no longer receive information about start and stop of Wi-Fi connection.
     *
     * @hide
     */
    @SystemApi
    @RequiresPermission(android.Manifest.permission.WIFI_UPDATE_USABILITY_STATS_SCORE)
    public void clearWifiConnectedNetworkScorer() {
        if (mVerboseLoggingEnabled) {
            Log.v(TAG, "clearWifiConnectedNetworkScorer");
        }
        try {
            mService.clearWifiConnectedNetworkScorer();
        } catch (RemoteException e) {
            throw e.rethrowFromSystemServer();
        }
    }

    /**
     * Enable/disable wifi scan throttling from 3rd party apps.
     *
     * <p>
     * The throttling limits for apps are described in
     * <a href="Wi-Fi Scan Throttling">
     * https://developer.android.com/guide/topics/connectivity/wifi-scan#wifi-scan-throttling</a>
     * </p>
     *
     * @param enable true to allow scan throttling, false to disallow scan throttling.
     * @hide
     */
    @SystemApi
    @RequiresPermission(android.Manifest.permission.NETWORK_SETTINGS)
    public void setScanThrottleEnabled(boolean enable) {
        try {
            mService.setScanThrottleEnabled(enable);
        } catch (RemoteException e) {
            throw e.rethrowFromSystemServer();
        }
    }

    /**
     * Get the persisted Wi-Fi scan throttle state. Defaults to true, unless changed by the user via
     * Developer options.
     *
     * <p>
     * The throttling limits for apps are described in
     * <a href="Wi-Fi Scan Throttling">
     * https://developer.android.com/guide/topics/connectivity/wifi-scan#wifi-scan-throttling</a>
     * </p>
     *
     * @return true to indicate that scan throttling is enabled, false to indicate that scan
     * throttling is disabled.
     */
    @RequiresPermission(ACCESS_WIFI_STATE)
    public boolean isScanThrottleEnabled() {
        try {
            return mService.isScanThrottleEnabled();
        } catch (RemoteException e) {
            throw e.rethrowFromSystemServer();
        }
    }

    /**
     * Enable/disable wifi auto wakeup feature.
     *
     * <p>
     * The feature is described in
     * <a href="Wi-Fi Turn on automatically">
     * https://source.android.com/devices/tech/connect/wifi-infrastructure
     * #turn_on_wi-fi_automatically
     * </a>
     *
     * @param enable true to enable, false to disable.
     * @hide
     */
    @SystemApi
    @RequiresPermission(android.Manifest.permission.NETWORK_SETTINGS)
    public void setAutoWakeupEnabled(boolean enable) {
        try {
            mService.setAutoWakeupEnabled(enable);
        } catch (RemoteException e) {
            throw e.rethrowFromSystemServer();
        }
    }

    /**
     * Get the persisted Wi-Fi auto wakeup feature state. Defaults to false, unless changed by the
     * user via Settings.
     *
     * <p>
     * The feature is described in
     * <a href="Wi-Fi Turn on automatically">
     * https://source.android.com/devices/tech/connect/wifi-infrastructure
     * #turn_on_wi-fi_automatically
     * </a>
     *
     * @return true to indicate that wakeup feature is enabled, false to indicate that wakeup
     * feature is disabled.
     */
    @RequiresPermission(ACCESS_WIFI_STATE)
    public boolean isAutoWakeupEnabled() {
        try {
            return mService.isAutoWakeupEnabled();
        } catch (RemoteException e) {
            throw e.rethrowFromSystemServer();
        }
    }

    /**
     * Sets the state of carrier offload on merged or unmerged networks for specified subscription.
     *
     * <p>
     * When a subscription's carrier network offload is disabled, all network suggestions related to
     * this subscription will not be considered for auto join.
     * <p>
     * If calling app want disable all carrier network offload from a specified subscription, should
     * call this API twice to disable both merged and unmerged carrier network suggestions.
     *
     * @param subscriptionId See {@link SubscriptionInfo#getSubscriptionId()}.
     * @param merged True for carrier merged network, false otherwise.
     *               See {@link WifiNetworkSuggestion.Builder#setCarrierMerged(boolean)}
     * @param enabled True for enable carrier network offload, false otherwise.
     * @see #isCarrierNetworkOffloadEnabled(int, boolean)
     * @hide
     */
    @SystemApi
    @RequiresPermission(anyOf = {
            android.Manifest.permission.NETWORK_SETTINGS,
            android.Manifest.permission.NETWORK_SETUP_WIZARD})
    public void setCarrierNetworkOffloadEnabled(int subscriptionId, boolean merged,
            boolean enabled) {
        if (!SdkLevel.isAtLeastS()) {
            throw new UnsupportedOperationException();
        }
        try {
            mService.setCarrierNetworkOffloadEnabled(subscriptionId, merged, enabled);
        } catch (RemoteException e) {
            throw e.rethrowFromSystemServer();
        }
    }

    /**
     * Get the carrier network offload state for merged or unmerged networks for specified
     * subscription.
     * @param subscriptionId subscription ID see {@link SubscriptionInfo#getSubscriptionId()}
     * @param merged True for carrier merged network, false otherwise.
     *               See {@link WifiNetworkSuggestion.Builder#setCarrierMerged(boolean)}
     * @return True to indicate that carrier network offload is enabled, false otherwise.
     */
    @RequiresPermission(ACCESS_WIFI_STATE)
    public boolean isCarrierNetworkOffloadEnabled(int subscriptionId, boolean merged) {
        if (!SdkLevel.isAtLeastS()) {
            throw new UnsupportedOperationException();
        }
        try {
            return mService.isCarrierNetworkOffloadEnabled(subscriptionId, merged);
        } catch (RemoteException e) {
            throw e.rethrowFromSystemServer();
        }
    }

    /**
     * Interface for network suggestion user approval status change listener.
     * Should be implemented by applications and registered using
     * {@link #addSuggestionUserApprovalStatusListener(Executor,
     * SuggestionUserApprovalStatusListener)} (
     */
    public interface SuggestionUserApprovalStatusListener {

        /**
         * Called when the user approval status of the App has changed.
         * @param status The current status code for the user approval. One of the
         *               {@code STATUS_SUGGESTION_APPROVAL_} values.
         */
        void onUserApprovalStatusChange(@SuggestionUserApprovalStatus int status);
    }

    private class SuggestionUserApprovalStatusListenerProxy extends
            ISuggestionUserApprovalStatusListener.Stub {
        private final Executor mExecutor;
        private final SuggestionUserApprovalStatusListener mListener;

        SuggestionUserApprovalStatusListenerProxy(@NonNull Executor executor,
                @NonNull SuggestionUserApprovalStatusListener listener) {
            mExecutor = executor;
            mListener = listener;
        }

        @Override
        public void onUserApprovalStatusChange(int status) {
            mExecutor.execute(() -> mListener.onUserApprovalStatusChange(status));
        }

    }

    /**
     * Add a listener for Wi-Fi network suggestion user approval status.
     * See {@link SuggestionUserApprovalStatusListener}.
     * Caller will receive a callback immediately after adding a listener and when the user approval
     * status of the caller has changed.
     * Caller can remove a previously registered listener using
     * {@link WifiManager#removeSuggestionUserApprovalStatusListener(
     * SuggestionUserApprovalStatusListener)}
     * A caller can add multiple listeners to monitor the event.
     * @param executor The executor to execute the listener of the {@code listener} object.
     * @param listener listener for suggestion user approval status changes.
     */
    @RequiresPermission(ACCESS_WIFI_STATE)
    public void addSuggestionUserApprovalStatusListener(
            @NonNull @CallbackExecutor Executor executor,
            @NonNull SuggestionUserApprovalStatusListener listener) {
        if (!SdkLevel.isAtLeastS()) {
            throw new UnsupportedOperationException();
        }
        if (listener == null) throw new NullPointerException("Listener cannot be null");
        if (executor == null) throw new NullPointerException("Executor cannot be null");
        Log.v(TAG, "addSuggestionUserApprovalStatusListener listener=" + listener
                + ", executor=" + executor);
        try {
            synchronized (sSuggestionUserApprovalStatusListenerMap) {
                ISuggestionUserApprovalStatusListener.Stub binderCallback =
                        new SuggestionUserApprovalStatusListenerProxy(executor, listener);
                sSuggestionUserApprovalStatusListenerMap.put(System.identityHashCode(listener),
                        binderCallback);
                mService.addSuggestionUserApprovalStatusListener(binderCallback,
                        mContext.getOpPackageName());
            }
        } catch (RemoteException e) {
            throw e.rethrowFromSystemServer();
        }

    }

    /**
     * Allow callers to remove a previously registered listener using
     * {@link #addSuggestionUserApprovalStatusListener(Executor,
     * SuggestionUserApprovalStatusListener)}. After calling this method,
     * applications will no longer receive network suggestion user approval status change through
     * that listener.
     */
    @RequiresPermission(ACCESS_WIFI_STATE)
    public void removeSuggestionUserApprovalStatusListener(
            @NonNull SuggestionUserApprovalStatusListener listener) {
        if (!SdkLevel.isAtLeastS()) {
            throw new UnsupportedOperationException();
        }
        if (listener == null) throw new IllegalArgumentException("Listener cannot be null");
        Log.v(TAG, "removeSuggestionUserApprovalStatusListener: listener=" + listener);
        try {
            synchronized (sSuggestionUserApprovalStatusListenerMap) {
                int listenerIdentifier = System.identityHashCode(listener);
                if (!sSuggestionUserApprovalStatusListenerMap.contains(listenerIdentifier)) {
                    Log.w(TAG, "Unknown external callback " + listenerIdentifier);
                    return;
                }
                mService.removeSuggestionUserApprovalStatusListener(
                        sSuggestionUserApprovalStatusListenerMap.get(listenerIdentifier),
                        mContext.getOpPackageName());
                sSuggestionUserApprovalStatusListenerMap.remove(listenerIdentifier);
            }
        } catch (RemoteException e) {
            throw e.rethrowFromSystemServer();
        }
    }

    /**
     * Indicates the start/end of an emergency scan request being processed by {@link WifiScanner}.
     * The wifi stack should ensure that the wifi chip remains on for the duration of the scan.
     * WifiScanner detects emergency scan requests via
     * {@link WifiScanner.ScanSettings#ignoreLocationSettings} flag.
     *
     * If the wifi stack is off (because location & wifi toggles are off) when this indication is
     * received, the wifi stack will temporarily move to a scan only mode. Since location toggle
     * is off, only scan with
     * {@link WifiScanner.ScanSettings#ignoreLocationSettings} flag set will be
     * allowed to be processed for this duration.
     *
     * @hide
     */
    @RequiresPermission(android.Manifest.permission.NETWORK_STACK)
    public void setEmergencyScanRequestInProgress(boolean inProgress) {
        try {
            mService.setEmergencyScanRequestInProgress(inProgress);
        } catch (RemoteException e) {
            throw e.rethrowFromSystemServer();
        }
    }

     /**
      * Get device VHT 8SS capability info.
      *
      * @return true if device supports VHT 8SS or false.
      *
      * @hide no intent to publish
      */
    public boolean isVht8ssCapableDevice() {
        try {
            return mService.isVht8ssCapableDevice();
        } catch (RemoteException e) {
            throw e.rethrowFromSystemServer();
        }
    }

    /**
     * Enable or disable Wi-Fi scoring.  Wi-Fi network status is evaluated by Wi-Fi scoring
     * {@link WifiScoreReport}. This API enables/disables Wi-Fi scoring to take action on network
     * selection.
     *
     * @param enabled {@code true} to enable, {@code false} to disable.
     * @return true The status of Wifi scoring is set successfully.
     * @hide
     */
    @SystemApi
    @RequiresPermission(android.Manifest.permission.NETWORK_SETTINGS)
    public boolean setWifiScoringEnabled(boolean enabled) {
        if (!SdkLevel.isAtLeastS()) {
            throw new UnsupportedOperationException();
        }
        if (mVerboseLoggingEnabled) {
            Log.v(TAG, "setWifiScoringEnabled: " + enabled);
        }
        try {
            return mService.setWifiScoringEnabled(enabled);
        } catch (RemoteException e) {
            throw e.rethrowFromSystemServer();
        }
    }

    /**
     * Flush Passpoint ANQP cache, and clear pending ANQP requests. Allows the caller to reset the
     * Passpoint ANQP state, if required.
     *
     * Notes:
     * 1. Flushing the ANQP cache may cause delays in discovering and connecting to Passpoint
     * networks.
     * 2. Intended to be used by Device Owner (DO), Profile Owner (PO), Settings and provisioning
     * apps.
     */
    @RequiresPermission(anyOf = {
            android.Manifest.permission.NETWORK_SETTINGS,
            android.Manifest.permission.NETWORK_MANAGED_PROVISIONING,
            android.Manifest.permission.NETWORK_CARRIER_PROVISIONING
            })
    public void flushPasspointAnqpCache() {
        try {
            mService.flushPasspointAnqpCache(mContext.getOpPackageName());
        } catch (RemoteException e) {
            throw e.rethrowFromSystemServer();
        }
    }

    /**
     * Returns a list of {@link WifiAvailableChannel} for the specified band and operational
     * mode(s), that is allowed for the current regulatory domain. An empty list implies that there
     * are no available channels for use.
     *
     * @param band one of the {@code WifiScanner#WIFI_BAND_*} constants
     *        e.g. {@link WifiScanner#WIFI_BAND_24_GHZ}
     * @param mode Bitwise OR of {@code WifiAvailableChannel#OP_MODE_*} constants
     *        e.g. {@link WifiAvailableChannel#OP_MODE_WIFI_AWARE}
     * @return a list of {@link WifiAvailableChannel}
     *
     * @throws UnsupportedOperationException if this API is not supported on this device.
     * @hide
     */
    @SystemApi
    @NonNull
    @RequiresPermission(android.Manifest.permission.LOCATION_HARDWARE)
    public List<WifiAvailableChannel> getAllowedChannels(
            @WifiScanner.WifiBand int band,
            @WifiAvailableChannel.OpMode int mode) {
        if (!SdkLevel.isAtLeastS()) {
            throw new UnsupportedOperationException();
        }
        try {
            return mService.getUsableChannels(band, mode,
                    WifiAvailableChannel.FILTER_REGULATORY);
        } catch (RemoteException e) {
            throw e.rethrowFromSystemServer();
        }
    }

    /**
     * Returns a list of {@link WifiAvailableChannel} for the specified band and operational
     * mode(s) per the current regulatory domain and device-specific constraints such as concurrency
     * state and interference due to other radios. An empty list implies that there are no available
     * channels for use.
     *
     * @param band one of the {@code WifiScanner#WIFI_BAND_*} constants
     *        e.g. {@link WifiScanner#WIFI_BAND_24_GHZ}
     * @param mode Bitwise OR of {@code WifiAvailableChannel#OP_MODE_*} constants
     *        e.g. {@link WifiAvailableChannel#OP_MODE_WIFI_AWARE}
     * @return a list of {@link WifiAvailableChannel}
     *
     * @throws UnsupportedOperationException if this API is not supported on this device.
     * @hide
     */
    @SystemApi
    @NonNull
    @RequiresPermission(android.Manifest.permission.LOCATION_HARDWARE)
    public List<WifiAvailableChannel> getUsableChannels(
            @WifiScanner.WifiBand int band,
            @WifiAvailableChannel.OpMode int mode) {
        if (!SdkLevel.isAtLeastS()) {
            throw new UnsupportedOperationException();
        }
        try {
            return mService.getUsableChannels(band, mode,
                    WifiAvailableChannel.getUsableFilter());
        } catch (RemoteException e) {
            throw e.rethrowFromSystemServer();
        }
    }
}<|MERGE_RESOLUTION|>--- conflicted
+++ resolved
@@ -2785,14 +2785,11 @@
      /** @hide */
     public static final long WIFI_FEATURE_WFD_R2           = 0x4000000000000L; // Wi-Fi Display R2
 
-<<<<<<< HEAD
-=======
     /**
      * RFC 7542 decorated identity support
      * @hide */
     public static final long WIFI_FEATURE_DECORATED_IDENTITY = 0x8000000000000L;
 
->>>>>>> adde2325
     private long getSupportedFeatures() {
         try {
             return mService.getSupportedFeatures();
@@ -6573,8 +6570,6 @@
     }
 
     /**
-<<<<<<< HEAD
-=======
      * @return true if this device supports RFC 7542 decorated identity.
      */
     public boolean isDecoratedIdentitySupported() {
@@ -6582,7 +6577,6 @@
     }
 
     /**
->>>>>>> adde2325
      * Gets the factory Wi-Fi MAC addresses.
      * @return Array of String representing Wi-Fi MAC addresses sorted lexically or an empty Array
      * if failed.
