--- conflicted
+++ resolved
@@ -343,17 +343,15 @@
      */
     private String mPasspointUniqueId;
 
-<<<<<<< HEAD
-    private boolean mVhtMax8SpatialStreamsSupport;
-
-    private boolean mHe8ssCapableAp;
-=======
     /**
      * information elements found in the beacon of the connected bssid.
      */
     @Nullable
     private List<ScanResult.InformationElement> mInformationElements;
->>>>>>> 866bd7c8
+
+    private boolean mVhtMax8SpatialStreamsSupport;
+
+    private boolean mHe8ssCapableAp;
 
     /** @hide */
     @UnsupportedAppUsage
@@ -1171,15 +1169,10 @@
         mSupplicantState.writeToParcel(dest, flags);
         dest.writeInt(mOsuAp ? 1 : 0);
         dest.writeString(mRequestingPackageName);
-<<<<<<< HEAD
-        dest.writeString(mFqdn);
-        dest.writeString(mProviderFriendlyName);
+        dest.writeString(mParcelLocationSenstiveFields ? mFqdn : null);
+        dest.writeString(mParcelLocationSenstiveFields ? mProviderFriendlyName : null);
         dest.writeInt(mVhtMax8SpatialStreamsSupport ? 1 : 0);
         dest.writeInt(mHe8ssCapableAp ? 1 : 0);
-=======
-        dest.writeString(mParcelLocationSenstiveFields ? mFqdn : null);
-        dest.writeString(mParcelLocationSenstiveFields ? mProviderFriendlyName : null);
->>>>>>> 866bd7c8
         dest.writeInt(mWifiStandard);
         dest.writeInt(mMaxSupportedTxLinkSpeed);
         dest.writeInt(mMaxSupportedRxLinkSpeed);
